--- conflicted
+++ resolved
@@ -16,12 +16,6 @@
 use serde::Deserialize;
 use serde_yaml as yaml;
 use typst::diag::{bail, StrResult};
-<<<<<<< HEAD
-use typst::foundations::AutoValue;
-use typst::foundations::Bytes;
-use typst::foundations::NoneValue;
-=======
->>>>>>> 737895d7
 use typst::foundations::{
     AutoValue, Bytes, CastInfo, Category, Func, Module, NoneValue, ParamInfo, Repr,
     Scope, Smart, Type, Value, FOUNDATIONS,
@@ -77,11 +71,7 @@
         Abs::pt(15.0).into(),
     )))));
 
-<<<<<<< HEAD
-    Prehashed::new(lib)
-=======
     LazyHash::new(lib)
->>>>>>> 737895d7
 });
 
 static FONTS: Lazy<(LazyHash<FontBook>, Vec<Font>)> = Lazy::new(|| {
@@ -102,15 +92,7 @@
         md_page(resolver, base, load!("japanese.md")),
         reference_pages(resolver),
         guide_pages(resolver),
-<<<<<<< HEAD
-        packages_page(resolver),
-        md_page(resolver, base, load!("changelog.md")),
-        md_page(resolver, base, load!("roadmap.md")),
-        md_page(resolver, base, load!("community.md")),
-        md_page(resolver, base, load!("glossary.md")),
-=======
         changelog_pages(resolver),
->>>>>>> 737895d7
     ]
 }
 
@@ -271,8 +253,6 @@
         shorthands = Some(ShorthandsModel { markup, math });
     }
 
-<<<<<<< HEAD
-=======
     let mut skip = HashSet::new();
     if category == MATH {
         skip = GROUPS
@@ -286,7 +266,6 @@
         skip.insert("text");
     }
 
->>>>>>> 737895d7
     // Add values and types.
     let scope = module.scope();
     for (name, value, _) in scope.iter() {
@@ -743,7 +722,6 @@
 
 /// Turn a title into an URL fragment.
 pub fn urlify(title: &str) -> EcoString {
-<<<<<<< HEAD
     match title {
         "チュートリアル" => "tutorial".into(),
         "Typstで執筆するには" => "writing-in-typst".into(),
@@ -767,21 +745,11 @@
             .chars()
             .map(|c| c.to_ascii_lowercase())
             .map(|c| match c {
-                'a'..='z' | '0'..='9' => c,
+                'a'..='z' | '0'..='9' | '.' => c,
                 _ => '-',
             })
             .collect(),
     }
-=======
-    title
-        .chars()
-        .map(|c| c.to_ascii_lowercase())
-        .map(|c| match c {
-            'a'..='z' | '0'..='9' | '.' => c,
-            _ => '-',
-        })
-        .collect()
->>>>>>> 737895d7
 }
 
 /// Extract the first line of documentation.
@@ -857,7 +825,6 @@
     use std::io::Write;
     use std::path::Path;
     use typst::model::Document;
-    use typst::visualize::Color;
 
     #[test]
     fn test_docs() {
@@ -888,11 +855,10 @@
 
         fn example(&self, _: u128, source: Option<Html>, document: &Document) -> Html {
             let page = document.pages.first().unwrap();
-            let frame = &page.frame;
             // convert frames to a png
             let ppi = 2.0;
             // the first frame is the main frame
-            let pixmap = typst_render::render(frame, ppi, Color::WHITE);
+            let pixmap = typst_render::render(page, ppi);
             // Get a random filename by md5
             match source {
                 Some(source) => {
