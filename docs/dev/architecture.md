# Typst Compiler Architecture
Wondering how to contribute or just curious how Typst works? This document
covers the general structure and architecture of Typst's compiler, so you get an
understanding of what's where and how everything fits together.


## Directories
Let's start with a broad overview of the directories in this repository:

- `crates/typst`: The main compiler crate which defines the complete language
  and library.
- `crates/typst-cli`: Typst's command line interface. This is a relatively small
  layer on top of the compiler and the exporters.
<<<<<<< HEAD
=======
- `crates/typst-eval`: The interpreter for the Typst language.
>>>>>>> 8dce676d
- `crates/typst-ide`: Exposes IDE functionality.
- `crates/typst-kit`: Contains various default implementation of
  functionality used in `typst-cli`.
- `crates/typst-layout`: Typst's layout engine.
- `crates/typst-library`: Typst's standard library.
- `crates/typst-macros`: Procedural macros for the compiler.
- `crates/typst-pdf`: The PDF exporter.
- `crates/typst-realize`: Typst's realization subsystem.
- `crates/typst-render`: A renderer for Typst frames.
- `crates/typst-svg`: The SVG exporter.
- `crates/typst-syntax`: Home to the parser and syntax tree definition.
<<<<<<< HEAD
=======
- `crates/typst-timing`: Performance timing for Typst.
- `crates/typst-utils`: Utilities for Typst.
>>>>>>> 8dce676d
- `docs`: Generates the content of the official
  [documentation][docs] from markdown files and the inline
  Rust documentation. Only generates the content and structure, not the concrete
  HTML (that part is currently closed source).
- `tests`: Integration tests for Typst compilation.
- `tools`: Tooling for development.


## Compilation
The source-to-PDF compilation process of a Typst file proceeds in four phases.

1. **Parsing:** Turns a source string into a syntax tree.
2. **Evaluation:** Turns a syntax tree and its dependencies into content.
3. **Layout:** Layouts content into frames.
4. **Export:** Turns frames into an output format like PDF or a raster graphic.

The Typst compiler is _incremental:_ Recompiling a document that was compiled
previously is much faster than compiling from scratch. Most of the hard work is
done by [`comemo`], an incremental compilation framework we have written for
Typst. However, the compiler is still carefully written with incrementality in
mind. Below we discuss the four phases and how incrementality affects each of
them.


## Parsing
The syntax tree and parser are located in `crates/typst-syntax`. Parsing is
a pure function `&str -> SyntaxNode` without any further dependencies. The
result is a concrete syntax tree reflecting the whole file structure, including
whitespace and comments. Parsing cannot fail. If there are syntactic errors, the
returned syntax tree contains error nodes instead. It's important that the
parser deals well with broken code because it is also used for syntax
highlighting and IDE functionality.

**Typedness:**
The syntax tree is untyped, any node can have any `SyntaxKind`. This makes it
very easy to (a) attach spans to each node (see below), (b) traverse the tree
when doing highlighting or IDE analyses (no extra complications like a visitor
pattern). The `typst::syntax::ast` module provides a typed API on top of
the raw tree. This API resembles a more classical AST and is used by the
interpreter.

**Spans:**
After parsing, the syntax tree is numbered with _span numbers._ These numbers
are unique identifiers for syntax nodes that are used to trace back errors in
later compilation phases to a piece of syntax. The span numbers are ordered so
that the node corresponding to a number can be found quickly.

**Incremental:**
Typst has an incremental parser that can reparse a segment of markup or a
code/content block. After incremental parsing, span numbers are reassigned
locally. This way, span numbers further away from an edit stay mostly stable.
This is important because they are used pervasively throughout the compiler,
also as input to memoized functions. The less they change, the better for
incremental compilation.


## Evaluation
The evaluation phase lives in `crates/typst/src/eval`. It takes a parsed
`Source` file and evaluates it to a `Module`. A module consists of the `Content`
that was written in it and a `Scope` with the bindings that were defined within
it.

A source file may depend on other files (imported sources, images, data files),
which need to be resolved. Since Typst is deployed in different environments
(CLI, web app, etc.) these system dependencies are resolved through a general
interface called a `World`. Apart from files, the world also provides
configuration and fonts.

**Interpreter:**
Typst implements a tree-walking interpreter. To evaluate a piece of source, you
first create a `Vm` with a scope stack. Then, the AST is recursively evaluated
through trait impls of the form `fn eval(&self, vm: &mut Vm) -> Result<Value>`.
An interesting detail is how closures are dealt with: When the interpreter sees
a closure / function definition, it walks the body of the closure and finds all
accesses to variables that aren't defined within the closure. It then clones the
values of all these variables (it _captures_ them) and stores them alongside the
closure's syntactical definition in a closure value. When the closure is called,
a fresh `Vm` is created and its scope stack is initialized with the captured
variables.

**Incremental:**
In this phase, incremental compilation happens at the granularity of the module
and the closure. Typst memoizes the result of evaluating a source file across
compilations. Furthermore, it memoizes the result of calling a closure with a
certain set of parameters. This is possible because Typst ensures that all
functions are pure. The result of a closure call can be recycled if the closure
has the same syntax and captures, even if the closure values stems from a
different module evaluation (i.e. if a module is reevaluated, previous calls to
closures defined in the module can still be reused).


## Layout
The layout phase takes `Content` and produces one `Frame` per page for it. To
layout `Content`, we first have to _realize_ it by applying all relevant show
rules to the content. Since show rules may be defined as Typst closures,
realization can trigger closure evaluation, which in turn produces content that
is recursively realized. Realization is a shallow process: While collecting list
items into a list that we want to layout, we don't realize the content within
the list items just yet. This only happens lazily once the list items are
layouted.

When we a have realized the content into a layoutable element, we can then
layout it into _regions,_ which describe the space into which the content shall
be layouted. Within these, an element is free to layout itself as it sees fit,
returning one `Frame` per region it wants to occupy.

**Introspection:**
How content layouts (and realizes) may depend on how _it itself_ is layouted
(e.g., through page numbers in the table of contents, counters, state, etc.).
Typst resolves these inherently cyclical dependencies through the _introspection
loop:_ The layout phase runs in a loop until the results stabilize. Most
introspections stabilize after one or two iterations. However, some may never
stabilize, so we give up after five attempts.

**Incremental:**
Layout caching happens at the granularity of the element. This is important
because overall layout is the most expensive compilation phase, so we want to
reuse as much as possible.


## Export
Exporters live in separate crates. They turn layouted frames into an output file
format.

- The PDF exporter takes layouted frames and turns them into a PDF file.
- The SVG exporter takes a frame and turns it into an SVG.
- The built-in renderer takes a frame and turns it into a pixel buffer.
- HTML export does not exist yet, but will in the future. However, this requires
  some complex compiler work because the export will start with `Content`
  instead of `Frames` (layout is the browser's job).


## IDE
The `crates/typst-ide` crate implements IDE functionality for Typst. It
builds heavily on the other modules (most importantly, `syntax` and `eval`).

**Syntactic:**
Basic IDE functionality is based on a file's syntax. However, the standard
syntax node is a bit too limited for writing IDE tooling. It doesn't provide
access to its parents or neighbours. This is fine for an evaluation-like
recursive traversal, but impractical for IDE use cases. For this reason, there
is an additional abstraction on top of a syntax node called a `LinkedNode`,
which is used pervasively across the `ide` module.

**Semantic:**
More advanced functionality like autocompletion requires semantic analysis of
the source. To gain semantic information for things like hover tooltips, we
directly use other parts of the compiler. For instance, to find out the type of
a variable, we evaluate and realize the full document equipped with a `Tracer`
that emits the variable's value whenever it is visited. From the set of
resulting values, we can then compute the set of types a value takes on. Thanks
to incremental compilation, we can recycle large parts of the compilation that
we had to do anyway to typeset the document.

**Incremental:**
Syntactic IDE stuff is relatively cheap for now, so there are no special
incrementality concerns. Semantic analysis with a tracer is relatively
expensive. However, large parts of a traced analysis compilation can reuse
memoized results from a previous normal compilation. Only the module evaluation
of the active file and layout code that somewhere within evaluates source code
in the active file needs to re-run. This is all handled automatically by
`comemo` because the tracer is wrapped in a `comemo::TrackedMut` container.


## Tests
Typst has an extensive suite of integration tests. These tests cover parsing,
evaluation, realization, layout, and rendering. PDF output is sadly untested so
far, but most bugs are in earlier phases of the compiler. For more details about
testing, see the [tests directory](/tests) and its README.

[docs]: https://typst.app/docs/
[`comemo`]: https://github.com/typst/comemo/<|MERGE_RESOLUTION|>--- conflicted
+++ resolved
@@ -11,10 +11,7 @@
   and library.
 - `crates/typst-cli`: Typst's command line interface. This is a relatively small
   layer on top of the compiler and the exporters.
-<<<<<<< HEAD
-=======
 - `crates/typst-eval`: The interpreter for the Typst language.
->>>>>>> 8dce676d
 - `crates/typst-ide`: Exposes IDE functionality.
 - `crates/typst-kit`: Contains various default implementation of
   functionality used in `typst-cli`.
@@ -26,11 +23,8 @@
 - `crates/typst-render`: A renderer for Typst frames.
 - `crates/typst-svg`: The SVG exporter.
 - `crates/typst-syntax`: Home to the parser and syntax tree definition.
-<<<<<<< HEAD
-=======
 - `crates/typst-timing`: Performance timing for Typst.
 - `crates/typst-utils`: Utilities for Typst.
->>>>>>> 8dce676d
 - `docs`: Generates the content of the official
   [documentation][docs] from markdown files and the inline
   Rust documentation. Only generates the content and structure, not the concrete
