--- conflicted
+++ resolved
@@ -1,44 +1,53 @@
 ---
-description: Typst 的教程。
+description: Typst's tutorial.
 ---
 
 # 高度なスタイリング
-在本教程的前两章中，您学习了如何在 Typst 中编写文档以及如何更改其格式。
-你在这两章写的报告得到了极佳的评价，你的导师想以此为基础写一篇会议论文！
-当然，这篇报告必须遵循会议的论文样式规范。让我们看看应该如何实现这一目标。
-
-在开始之前，请先让我们创建一个团队，邀请您的导师并让他们加入到团队中。
-您可以通过回到 App 的 Dashboard（编辑器左上角的四圈图标）来进行这个操作。
-然后，选择左侧工具栏中的加号图标并创建一个团队。
-最后，单击新团队并通过单击团队名称旁边的 “管理团队” 转到其设置。
-现在，您可以通过电子邮件邀请您的导师了。
+In the previous two chapters of this tutorial, you have learned how to write a
+document in Typst and how to change its formatting. The report you wrote
+throughout the last two chapters got a straight A and your supervisor wants to
+base a conference paper on it! The report will of course have to comply with the
+conference's style guide. Let's see how we can achieve that.
+
+Before we start, let's create a team, invite your supervisor and add them to the
+team. You can do this by going back to the app dashboard with the four-circles
+icon in the top left corner of the editor. Then, choose the plus icon in the
+left toolbar and create a team. Finally, click on the new team and go to its
+settings by clicking 'manage team' next to the team name. Now you can invite
+your supervisor by email.
 
 ![The team settings](3-advanced-team-settings.png)
 
-接下来，将您的项目移动到团队中：
-打开项目，通过选择左侧工具栏中的齿轮图标，并从所有者列表中选择您的新团队。
-不要忘记保存您的更改！
-
-现在，您的导师也可以编辑项目，并且你们都可以实时查看更改。
-您可以加入我们的 [Discord server](https://discord.gg/2uDybryKPe) 查找具有预览访问权限的其他人，
-并与他们一起尝试团队功能！
-
-## 会议规范 { #guidelines }
-会议布局规范可在会议网站上找到。让我们来看一下：
-
-- 字体应为 11pt 的衬线字体
-- 标题应为 17pt 的粗体
-- 论文包含单栏摘要和两栏正文
-- 摘要应居中
-- 正文应对齐
-- 第一级章节标题应为 13pt，居中并以小写字母呈现
-- 二级标题是短标题，斜体，与正文文本具有相同的大小
-- 最后，页面尺寸应为 US letter，编号在页脚的中心，每页的左上角应包含论文的标题
-
-这些要求的大部分我们已经知道应该如何实现了，但对于其中的少部分内容，我们需要学习一些新的技巧。
-
-## 编写正确的 Set 规则 { #set-rules }
-让我们从为文档编写一些 Set 规则开始。
+Next, move your project into the team: Open it, going to its settings by
+choosing the gear icon in the left toolbar and selecting your new team from the
+owners dropdown. Don't forget to save your changes!
+
+Now, your supervisor can also edit the project and you can both see the changes
+in real time. You can join our [Discord server](https://discord.gg/2uDybryKPe)
+to find other users and try teams with them!
+
+## The conference guidelines { #guidelines }
+The layout guidelines are available on the conference website. Let's take a look
+at them:
+
+- The font should be an 11pt serif font
+- The title should be in 17pt and bold
+- The paper contains a single-column abstract and two-column main text
+- The abstract should be centered
+- The main text should be justified
+- First level section headings should be 13pt, centered, and rendered in small
+  capitals
+- Second level headings are run-ins, italicized and have the same size as the
+  body text
+- Finally, the pages should be US letter sized, numbered in the center of the
+  footer and the top right corner of each page should contain the title of the
+  paper
+
+We already know how to do many of these things, but for some of them, we'll need
+to learn some new tricks.
+
+## Writing the right set rules { #set-rules }
+Let's start by writing some set rules for the document.
 
 ```example
 #set page(
@@ -59,24 +68,25 @@
 #lorem(600)
 ```
 
-你对这里的大部分内容已经很熟悉了。
-我们将文本大小设置为 `{11pt}`，将字体设置为 Linux Libertine。
-我们还启用了段落对齐，并将页面尺寸设置为 US letter。
-
-`header` 参数是新出现的：
-有了它，我们可以使用填入的内容块来填充每个页面的上边距。
-在标题中，我们根据会议样式规范的要求将其指定为论文的标题。
-我们使用 `align` 函数将文本向右对齐。
-
-最后还有 `numbering` 参数。
-在这里，我们可以提供一个 [numbering pattern]($numbering) 来定义如何对页面进行编号。
-通过设置为 `{"1"}`，Typst 仅显示最简单的页码。
-将其设置为 `{"(1/1)"}` 将显示当前页面和用括号括起来的页总数。
-我们甚至可以在这里提供一个完全自定义的函数来实现我们喜欢的内容显示方式。
-
-## 创建标题和摘要 { #title-and-abstract }
-现在，让我们添加标题和摘要，我们将从标题开始。
-我们将其居中对齐，并通过将其括在 `[*星号*]` 中以将其加粗。
+You are already familiar with most of what is going on here. We set the text
+size to `{11pt}` and the font to Linux Libertine. We also enable paragraph
+justification and set the page size to US letter.
+
+The `header` argument is new: With it, we can provide content to fill the top
+margin of every page. In the header, we specify our paper's title as requested
+by the conference style guide. We use the `align` function to align the text to
+the right.
+
+Last but not least is the `numbering` argument. Here, we can provide a
+[numbering pattern]($numbering) that defines how to number the pages. By
+setting into to `{"1"}`, Typst only displays the bare page number. Setting it to
+`{"(1/1)"}` would have displayed the current page and total number of pages
+surrounded by parentheses. And we could even have provided a completely custom
+function here to format things to our liking.
+
+## Creating a title and abstract { #title-and-abstract }
+Now, let's add a title and an abstract. We'll start with the title. We center
+align it and increase its font weight by enclosing it in `[*stars*]`.
 
 ```example
 >>> #set page(width: 300pt, margin: 30pt)
@@ -87,9 +97,10 @@
 ])
 ```
 
-这看起来是正确的。
-我们使用 `text` 函数以覆盖掉之前对 `text` 应用的 Set 规则，将 `text` 函数参数中的 `size` 增加到 17pt。
-让我们同时添加作者列表：由于我们是与我们的导师一起撰写这篇论文的，我们将添加我们自己和他们的名字。
+This looks right. We used the `text` function to override the previous text
+set rule locally, increasing the size to 17pt for the function's argument. Let's
+also add the author list: Since we are writing this paper together with our
+supervisor, we'll add our own and their name.
 
 ```example
 >>> #set page(width: 300pt, margin: 30pt)
@@ -114,19 +125,6 @@
 )
 ```
 
-<<<<<<< HEAD
-两个作者块彼此相邻，我们使用 [`grid`]($grid) 函数来创建这种布局。
-使用 `grid`，我们可以准确控制每列的大小以及哪些内容放到哪个单元格。
-`columns` 参数接受 [relative lengths]($relative) 或 [fractions]($fraction) 的数组。
-在本例中，我们向它传递了两个相等的 `fractions`，告诉它将可用空间分成两个相等大小的列。
-然后，我们将两个内容块参数传递给 `grid` 函数。
-第一个是我们自己的信息，第二个是我们的导师的信息。
-我们再次使用 `align` 函数将列内的内容居中。
-网格采用任意数量的内容块参数来指定单元格。
-行是自动添加的，但也可以使用 `rows` 参数手动调整它们的大小。
-
-现在，让我们添加加入。请记住，会议希望摘要居中，且左右不对齐。
-=======
 The two author blocks are laid out next to each other. We use the [`grid`]
 function to create this layout. With a grid, we can control exactly how large
 each column is and which content goes into which cell. The `columns` argument
@@ -141,7 +139,6 @@
 
 Now, let's add the abstract. Remember that the conference wants the abstract to
 be set ragged and centered.
->>>>>>> 2bf9f95d
 
 ```example:0,0,612,317.5
 >>> #set text(font: "Linux Libertine", 11pt)
@@ -185,12 +182,15 @@
 >>> #lorem(600)
 ```
 
-干的漂亮！值得注意的是，我们在 `align` 的内容参数中使用了一个新的 Set 规则来禁用摘要的对齐。
-即便它是在第一个 Set 规则之后指定的，这也不会影响文档的其余部分。这是因为内容块拥有 _局部作用域_ 样式。
-内容块中设置的任何规则只会影响该内容块中的内容。
-
-另一个调整可以是将论文标题保存在一个变量中，这样我们就不必多次输入标题。
-我们可以使用 `{let}` 关键字来做到这一点：
+Well done! One notable thing is that we used a set rule within the content
+argument of `align` to turn off justification for the abstract. This does not
+affect the remainder of the document even though it was specified after the
+first set rule because content blocks _scope_ styling. Anything set within a
+content block will only affect the content within that block.
+
+Another tweak could be to save the paper title in a variable, so that we do not
+have to type it twice, for header and title. We can do that with the `{let}`
+keyword:
 
 ```example:single
 #let title = [
@@ -242,21 +242,6 @@
 >>> #lorem(600)
 ```
 
-<<<<<<< HEAD
-将内容绑定到 `title` 变量后，我们可以在函数和标记模式中使用它（前缀为 `#`，就像函数一样）。
-这样，如果我们决定修改标题内容，我们可以很轻松地只在一个地方更改它，让后所有出现标题的地方都会同步更新。
-
-## 添加列和标题 { #columns-and-headings }
-不幸的是，上面的论文看起来像一堵铅墙。
-为了解决这个问题，让我们添加一些标题，并将我们的论文切换到双列布局。
-[`columns`]($columns) 函数接受一个整数参数和一个内容参数，并将内容布局到指定数量的列中。
-由于我们希望摘要之后的所有内容都在两列中，因此我们需要将 `columns` 函数应用于整个文档。
-
-并不需要将整个文档包装在一个巨大的函数调用里，我们可以使用 “所有内容” Show 规则。
-要编写这样的 show 规则，请在 show 关键字后面直接放置一个冒号，然后提供一个函数，该函数将文档的其余部分作为参数输入。
-我们在这里将参数称为 `rest`，但您可以自由选择任何参数名。
-然后，该函数可以对该内容执行任何操作。在我们的例子中，它将内容传递给 `columns` 函数。
-=======
 After we bound the content to the `title` variable, we can use it in functions
 and also within markup (prefixed by `#`, like functions). This way, if we decide
 on another title, we can easily change it in one place.
@@ -274,7 +259,6 @@
 the document as a parameter. We have called the parameter `rest` here, but you
 are free to choose any name. The function can then do anything with this
 content. In our case, it passes it on to the `columns` function.
->>>>>>> 2bf9f95d
 
 ```example:single
 >>> #let title = [
@@ -331,10 +315,9 @@
 #lorem(200)
 ```
 
-现在只剩下一件事要做了：设置标题样式。
-我们需要使它们居中并使用小标题。
-因为 `heading` 函数没有提供任何的方法来让我们完成这个任务，
-所以我们需要编写自己的标题 Show 规则。
+Now there is only one thing left to do: Style our headings. We need to make them
+centered and use small capitals. Because the `heading` function does not offer
+a way to set any of that, we need to write our own heading show rule.
 
 ```example:50,250,265,270
 >>> #let title = [
@@ -397,19 +380,6 @@
 >>> #lorem(45)
 ```
 
-<<<<<<< HEAD
-这看起来很棒！我们使用了适用于所有标题的 Show 规则。
-我们给了它一个函数，该函数将标题作为参数传递。
-该参数可以用作内容块，但它也有一些字段，如 `title`、`numbers` 和 `level`，我们可以使用它们组成我们需要的自定义外观。
-在这里，我们应用居中对齐，并将字体粗细设置为 `{"regular"}`，因为标题默认为粗体，
-并使用 [`smallcaps`]($smallcaps) 函数以小写字母的方式呈现标题。
-
-唯一剩下的问题是，现在所有标题看起来都一模一样。
-“Motivation” 和 “Problem Statement” 子小节应该是斜体标题，但现在，它们看起来与小节标题没有区别。
-我们可以通过在设置规则上使用 `where` 选择器来解决这个问题：
-这是一个 [method]($scripting/#methods)，我们可以标题（和其他元素）上调用，允许我们按 `level` 过滤它们。
-我们可以用它来区分小节和子小节标题：
-=======
 This looks great! We used a show rule that applies to all headings. We give it a
 function that gets passed the heading as a parameter. That parameter can be used
 as content but it also has some fields like `title`, `numbers`, and `level` from
@@ -424,7 +394,6 @@
 [method]($scripting/#methods) we can call on headings (and other
 elements) that allows us to filter them by their level. We can use it to
 differentiate between section and subsection headings:
->>>>>>> 2bf9f95d
 
 ```example:50,250,265,245
 >>> #let title = [
@@ -497,23 +466,6 @@
 >>> #lorem(45)
 ```
 
-<<<<<<< HEAD
-这看起来很棒！我们编写了两个显示规则，每个规则都有选择地应用于一级和二级标题。
-我们使用 `where` 选择器按级别过滤标题。然后，我们将小节标题呈现为短标题。
-我们还会自动在子小节标题的末尾添加一个点号。
-
-让我们回顾一下会议的样式规范：
-- 字体应为 11pt 衬线字体 ✓
-- 标题应为 17pt 和粗体 ✓
-- 论文包含单栏摘要和两列正文 ✓
-- 摘要应居中 ✓
-- 正文应对齐 ✓
-- 第一级章节标题应居中，以小写字母和 13pt 呈现 ✓
-- 二级标题是短标题， 斜体，大小与正文相同 ✓
-- 最后，页面尺寸应为 US letter，编号在中心，每页的左上角应包含论文标题 ✓
-
-我们现在符合所有这些规范，可以向会议提交论文了！完成的论文如下所示：
-=======
 This looks great! We wrote two show rules that each selectively apply to the
 first and second level headings. We used a `where` selector to filter the
 headings by their level. We then rendered the subsection headings as run-ins. We
@@ -534,7 +486,6 @@
 
 We are now in compliance with all of these styles and can submit the paper to
 the conference! The finished paper looks like this:
->>>>>>> 2bf9f95d
 
 <img
   src="3-advanced-paper.png"
@@ -542,25 +493,19 @@
   style="box-shadow: 0 4px 12px rgb(89 85 101 / 20%); width: 500px; max-width: 100%; display: block; margin: 24px auto;"
 >
 
-<<<<<<< HEAD
-## 回顾 { #review }
-您现在已经学习了如何创建页眉和页脚，如何使用函数和作用域范围在本地覆盖样式，
-如何使用 [`grid`]($grid) 函数创建更复杂的布局，
-以及如何为单个函数和整个文档编写 Show 规则。
-您还学习了如何使用 [`where` 选择器]($styling/#show-rules) 按级别过滤标题。
-=======
 ## Review
 You have now learned how to create headers and footers, how to use functions and
 scopes to locally override styles, how to create more complex layouts with the
 [`grid`] function and how to write show rules for individual functions, and the
 whole document. You also learned how to use the
 [`where` selector]($styling/#show-rules) to filter the headings by their level.
->>>>>>> 2bf9f95d
-
-这篇论文取得了巨大的成功！
-你在会议上遇到了很多志同道合的研究人员，并计划了一个项目，你希望明年在同一地点发表。
-不过，您需要使用相同的样式规范撰写一篇新论文，
-所以也许现在您想为您和您的团队创建一个能够节省你们时间的模板？
-
-在下一节中，我们将学习如何创建可在多个文档中复用的模板。
-这是一个更高级的主题，所以如果你现在觉得并没有必要了解，可以以后再学习。+
+The paper was a great success! You've met a lot of like-minded researchers at
+the conference and are planning a project which you hope to publish at the same
+venue next year. You'll need to write a new paper using the same style guide
+though, so maybe now you want to create a time-saving template for you and your
+team?
+
+In the next section, we will learn how to create templates that can be reused in
+multiple documents. This is a more advanced topic, so feel free to come back
+to it later if you don't feel up to it right now.