--- conflicted
+++ resolved
@@ -1,32 +1,9 @@
 ---
 description: |
-  您是 LaTeX 用户吗？本指南解释了 Typst 和 LaTeX 之间的差异和相似之处，以便您可以快速入门。
+  Are you a LaTeX user? This guide explains the differences and
+  similarities between Typst and LaTeX so you can get started quickly.
 ---
 
-<<<<<<< HEAD
-# LaTeX 用户指南
-
-如果你已经使用过 LaTeX，并想要尝试 Typst, 这篇文章是个很好的入门指南。
-我们将从用户的角度出发，解释这两套系统之间主要的不同点。
-虽然 Typst 并不基于 LaTeX，语法也完全不同，但通过这篇文章，你可以方便地将 LaTeX 的使用经验转化过来。
-
-跟 LaTeX 一样，Typst 是一门「基于标记的排版系统」。
-首先在纯文本里编写文档，然后通过一系列命令和语法对其进行修饰，最后使用编译器将源文件排版并渲染成 PDF 文件。
-然而，Typst 跟 LaTeX 之间也在以下几个方面存在区别：
-首先，在日常任务上，Typst 使用更专用的语法 (这一点可以类比 Markdown)。
-Typst 的命令也更加统一：在 LaTeX 中，你可能需要为不同软件包学习不同的语法和约定，但在 Typst 中，命令总是保持一致，所以你只需要理解一些基本的概念。
-此外 Typst 比 LaTeX 快得多：Typst 文件的编译通常只需要几毫秒，而不是几秒，正因如此 Typst 的网页版和编译器可以实现实时增量渲染。
-
-在接下来的部分里，我们将回答从 LaTeX 切换到 Typst 时一些常见的问题。
-如果你更喜欢从头了解 Typst，请阅读我们的 [教程]($tutorial)。
-
-## 如何创建一个新的空文档？{ #getting-started }
-
-很简单，你只需要创建一个空的文本文档（文件后缀是 `.typ`），无需额外的模板，你就可以直接开始编写，默认使用 A4 纸张大小。
-如果您使用的是 Web App，可以单击 "+ Empty document"，创建一个带有文件的新项目，然后进入编辑器。
-
-[段落分隔符]($parbreak) 和 LaTeX 相同，空一行即可：
-=======
 # Guide for LaTeX users { # }
 This page is a good starting point if you have used LaTeX before and want to try
 out Typst. We will explore the main differences between these two systems from a
@@ -55,7 +32,6 @@
 click "+ Empty document" to create a new project with a file and enter the
 editor. [Paragraph breaks]($parbreak) work just as they do in LaTeX, just use a
 blank line.
->>>>>>> 2bf9f95d
 
 ```example
 Hey there!
@@ -64,49 +40,6 @@
 output is shown to the right.
 ```
 
-<<<<<<< HEAD
-如果你想直接从原有的 LaTeX 文档迁移过来，你可以使用 [Pandocs](https://pandoc.org) 将其转换为 Typst 格式。
-这个转换的工具也集成进了 Typst 的 Web App 中，你可以直接上传你的 LaTeX 文件，然后在上面继续编写。
-
-## 我如何创建章节标题，强调，...？{ #elements }
-
-LaTeX 使用 `\section` 命令创建章节标题。多级标题分别用 `\subsection`、`\subsection` 等表示。根据文档种类的不同，还有 `\part` 和 `\chapter`。
-
-在 Typst 中，标题没那么啰嗦：在标题所在的行，前面加上等号和空格，就得到了一级标题：`[= Introduction]`。
-如果你需要一个二级标题，使用两个等号：`[== In this paper]`。
-在前面加上更多的等号，你可以嵌套任意层级的标题。
-
-<div class="info-box">
-**译者注：**
-
-类比 Markdown 中 `#` 的作用，在接下来的阅读中你会不断看到这种「Markdown + LaTeX」杂糅的产物，结合这两者分别的痛点，可以更加深入了解 Typst 设计这些语法的原因。
-
-</div>
-
-强调（通常以斜体字呈现）是通过用`[_underscores_]`来表达，
-而着重的强调（通常以黑体字呈现）是通过使用`[*Star*]`来表达。
-
-下面是 LaTeX 中使用的常见标记命令，以及 Typst 中对应的表示方式。你也可以查看[完整的语法备忘单]($syntax)。
-
-| 元素            | LaTeX                            | Typst                  | See                          |
-| :-------------- | :------------------------------- | :--------------------- | :--------------------------- |
-| 着重强调        | `\textbf{strong}`                | `[*strong*]`           | [`strong`]($strong)          |
-| 强调            | `\emph{emphasis}`                | `[_emphasis_]`         | [`emph`]($emph)              |
-| 等宽文字 / 代码 | `\texttt{print(1)}`              | `` [`print(1)`] ``     | [`raw`]($raw)                |
-| 链接            | `\url{https://typst.app}`        | `[https://typst.app/]` | [`link`]($link)              |
-| 标签            | `\label{intro}`                  | `[<intro>]`            | [`label`]($label)            |
-| 交叉引用        | `\ref{intro}`                    | `[@intro]`             | [`ref`]($ref)                |
-| 文献引用        | `\cite{humphrey97}`              | `[@humphrey97]`        | [`cite`]($cite)              |
-| 无序列表        | `itemize` 环境                   | `[- List]`             | [`list`]($list)              |
-| 有序列表        | `enumerate` 环境                 | `[+ List]`             | [`enum`]($enum)              |
-| 术语列表        | `description` 环境               | `[/ Term: List]`       | [`terms`]($terms)            |
-| 图片            | `figure` 环境                    | `figure` 函数          | [`figure`]($figure)          |
-| 表格            | `table` 环境                     | `table` 函数           | [`table`]($table)            |
-| 公式            | `$x$`, `align` / `equation` 环境 | `[$x$]`, `[$ x = y $]` | [`equation`]($math.equation) |
-
-在 Typst 中，使用 [列表]($list) 并不需要创建「环境」，而采用一种更为轻量的语法。
-只需要在每行开头前，加入连字符 `-`，就可以创建一个无序列表 (`itemize`)：
-=======
 If you want to start from an preexisting LaTeX document instead, you can use
 [Pandoc](https://pandoc.org) to convert your source code to Typst markup. This
 conversion is also built into our web app, so you can upload your `.tex` file to
@@ -149,7 +82,6 @@
 [Lists]($list) do not rely on environments in Typst. Instead, they have
 lightweight syntax like headings. To create an unordered list (`itemize`),
 prefix each line of an item with a hyphen:
->>>>>>> 2bf9f95d
 
 ````example
 To write this list in Typst...
@@ -170,24 +102,32 @@
 
 ````
 
-通过正确的缩进，可以实现列表间嵌套。
-在每项间添加空行，可以得到一个行间距更大的列表。
-
-用 `+` 代替连字符 `-`，可以得到 [有序列表]($enum)（ `enumerate` ）。
-用 `[/ Term: Description]` ，可以得到 [术语列表]($terms)（ `description` ）。
-
-## 我如何使用一个命令？ { #commands }
-
-LaTeX 十分依赖以反斜杠 `\` 开头的命令，它需要通过这些 _宏_ 来排版、插入或改变内容。
-有些命令接受参数，通常使用大括号括起来。`\cite{rasmus}`
-
-Typst 区分两种模式：[「标记模式」和「脚本模式」]($scripting/#blocks)。
-默认处在「标记模式」下。此模式中，你可以直接编排文本、使用不同的语法结构，如 `*使用星号标记粗体文本*`。
-而「脚本模式」下，则提供一个类似 Python 的编程语言，提供了输入、执行代码的选项。
-
-在 Typst 的标记模式中，你可以使用井号（`#`）来使用单个命令（或者 _表达式_）。
-例如，你可以通过这种方式来分割不同的 [文件]($scripting/#modules)，或者基于某些 [条件]($scripting/#conditionals) 渲染文字。
-在「脚本模式」下，也可以通过方括号来包含正常的[内容块]($content)，这些内容如同其他变量一样，被视作一种值。
+Nesting lists works just by using proper indentation. Adding a blank line in
+between items results in a more [widely]($list.tight) spaced list.
+
+To get a [numbered list]($enum) (`enumerate`) instead, use a `+` instead of the
+hyphen. For a [term list]($terms) (`description`), write `[/ Term: Description]`
+instead.
+
+## How do I use a command? { #commands }
+LaTeX heavily relies on commands (prefixed by backslashes). It uses these
+_macros_ to affect the typesetting process and to insert and manipulate content.
+Some commands accept arguments, which are most frequently enclosed in curly
+braces: `\cite{rasmus}`.
+
+Typst differentiates between [markup mode and code mode]($scripting/#blocks).
+The default is markup mode, where you compose text and apply syntactic
+constructs such as `[*stars for bold text*]`. Code mode, on the other hand,
+parallels programming languages like Python, providing the option to input and
+execute segments of code.
+
+Within Typst's markup, you can switch to code mode for a single command (or
+rather, _expression_) using a hash (`#`). This is how you call functions to, for
+example, split your project into different [files]($scripting/#modules) or
+render text based on some [condition]($scripting/#conditionals). Within code
+mode, it is possible to include normal markup [_content_]($content) by using
+square brackets. Within code mode, this content is treated just as any other
+normal value for a variable.
 
 ```example
 First, a rectangle:
@@ -205,41 +145,19 @@
 ]
 ```
 
-<<<<<<< HEAD
-<div class="info-box">
-**译者注：**
-
-这段英文原文就表述的很不清晰，这里提供一点解释。
-
-标记模式，如同 Markdown，不需要额外的内容，默认就处在这个标记模式下：可以直接使用 `_text_` 或者 `*text*` 来实现斜体/粗体（参考上文）。
-
-脚本模式，以 `#` 开头（类比 LaTeX 中以 `\` 开头来书写命令），仅仅存在于一个命令（表达式）中，当这个表达式结束之后，一切又回到标记模式中。
-在脚本模式中，无需额外使用 `#`（命令/关键字会直接识别，不同于 LaTeX），同时在命令中也可以使用标记模式（使用 `[]`，比如例子给出的 `[Hi #x]`）。
-
-此外：
-
-- 在标记模式中，可以引用脚本模式的函数、值，都通过 `#` 进行标记。
-- 在脚本模式中，函数返回值为 `content` 的会在当前位置渲染出来，如果没有显示指明返回值，则默认会将函数体内的所有内容块相加并返回。
-- 在脚本模式中，使用标记模式的内容 (`Content`)，也可以作为变量的值。
-
-</div>
-
-不同于 LaTeX，Typst 中函数定义总是要求函数名（[`rect`]($rect), [`underline`]($underline),
-[`calc.max`]($calc.max), [`range`]($array.range)）+ 括号的形式（而 LaTeX 中，没有参数的情况下，[]和{} 都是可以忽略的）。
-需要向函数传递的具体参数可以在[参考]($reference)中找到。
-=======
 A function call always involves the name of the function ([`rect`],
 [`underline`], [`calc.max`]($calc.max), [`range`]($array.range)) followed by
 parentheses (as opposed to LaTeX where the square brackets and curly braces are
 optional if the macro requires no arguments). The expected list of arguments
 passed within those parentheses depends on the concrete function and is
 specified in the [reference].
->>>>>>> 2bf9f95d
-
-### 参数 { #arguments }
-
-一个函数可以有多个参数，有些参数是位置参数，只需提供变量的值即可 (不需要提供参数名称), 例如：函数 `[#lower("SCREAM")]` 以全小写的方式返回其传入值。
-很多函数使用命名参数来提高可读性，例如创建一个指定大小和描边的正方形，可以使用如下命名参数：
+
+### Arguments
+A function can have multiple arguments. Some arguments are positional, i.e., you
+just provide the value: The function `[#lower("SCREAM")]` returns its argument
+in all-lowercase. Many functions use named arguments instead of positional
+arguments to increase legibility. For example, the dimensions and stroke of a
+rectangle are defined with named arguments:
 
 ```example
 #rect(
@@ -249,16 +167,6 @@
 )
 ```
 
-<<<<<<< HEAD
-指定一个命名参数时，首先输入参数名（上面的 `width`、`height`和`stroke`），然后是冒号和对应的值（`2cm`、`1cm`、`red`）。
-你可以在「函数的参考页」或者「自动补全」中找到可用的命名参数。
-命名参数类似于一些 LaTeX 环境的配置方式，例如，你可以输入`\begin{enumerate}[label={alph*)}]`来启动一个带有标签`a)`、`b)`等的列表。
-
-多数情况，你会想要向函数传递一些 [内容块]($content)。
-例如，在 LaTeX 中的命令 `\underline{Alternative A}`, 在 Typst 中可以写成 `#underline([Alternative A])`.
-方括号表示其中的值是一个[内容块](content)。
-在这些方括号中，你可以使用正常的标记语法。不过这样写的话，需要的括号还是太多了，因此你可以把「位于尾部的内容块」移到括号外（如果没有其他参数，可以忽略 `()`）：
-=======
 You specify a named argument by first entering its name (above, it's `width`,
 `height`, and `stroke`), then a colon, followed by the value (`2cm`, `1cm`,
 `red`). You can find the available named arguments in the [reference
@@ -274,7 +182,6 @@
 However, that's a lot of parentheses for a pretty simple construct. This is why
 you can also move trailing content arguments after the parentheses (and omit the
 parentheses if they would end up empty).
->>>>>>> 2bf9f95d
 
 ```example
 Typst is an #underline[alternative]
@@ -283,28 +190,6 @@
 #rect(fill: aqua)[Get started here!]
 ```
 
-<<<<<<< HEAD
-### 数据类型 { #data-types }
-
-你可能已经注意到了，上文提到的这些参数有着不同的数据类型。Typst 支持多种 [数据类型]($type)，下表是其中一些比较重要的类型和以及他们的声明办法。
-只有处在脚本模式中才能声明这些类型：
-
-| 数据类型                              | 示例                              |
-| :------------------------------------ | :-------------------------------- |
-| [内容块 (content)]($content)          | `{[*fast* typesetting]}`          |
-| [字符串 (str)]($str)                  | `{"Pietro S. Author"}`            |
-| [整型 (int)]($int)                    | `{23}`                            |
-| [浮点数 (float)]($float)              | `{1.459}`                         |
-| [绝对长度 (absolute length)]($length) | `{12pt}`, `{5in}`, `{0.3cm}`, ... |
-| [相对长度 (relative length)]($ratio)  | `{65%}`                           |
-
-内容块和字符串的区别在于，内容可以包含标记，包括函数调用，而字符串实际上只是一个普通的字符序列。
-
-Typst 提供了 [条件分支、循环结构]($scripting/#conditionals)，以及常用的[运算符]($scripting/#operators)，例如 `+` 和 `==`。
-
-你也可以在你定义的[变量]($scripting/#bindings)中存储值 (包括函数)。在计算、流程复用或者需要反复使用一个值的时候可能会用到。
-创建新变量的关键字是 `let`, 和 LaTeX 中 `\newcommand` 类似。
-=======
 ### Data types
 You likely already noticed that the arguments have distinctive data types. Typst
 supports many [data types]($type). Below, there is a table with some of the most
@@ -333,7 +218,6 @@
 them, create reusable automations, or reference a value multiple times. The
 variable binding is accomplished with the let keyword, which works similar to
 `\newcommand`:
->>>>>>> 2bf9f95d
 
 ```example
 // Store the integer `5`.
@@ -350,16 +234,6 @@
 #inc(five) fingers. Whoa!
 ```
 
-<<<<<<< HEAD
-### 影响后续内容的命令 { #rules }
-
-在 LaTeX 中，例如 `\textbf{bold text}` 的命令通过大括号传入参数，并且只影响括号内的内容。
-而有些命令，比如 `\bfseries bold text`「起到开关的作用」(在 LaTeX 中这被叫做声明)，在这行命令后的所有内容都会受这个命令的影响。
-
-在 Typst 中，一个函数既可以用来影响文档的剩余部分，也可以只影响传入的参数。
-举例来说，`[#text(weight: "bold")[bold text]]` 仅仅会加粗传入的参数，而 `#set text(weight: "bold")` 的影响会持续「到当前块结束」（或者，如果不在内容块中，影响文档的剩余部分）。
-根据使用方式的不同 (直接调用/在 [set rule]($styling/#set-rules)) 可以直观的表示函数的作用方式。
-=======
 ### Commands to affect the remaining document { #rules }
 In LaTeX, some commands like `\textbf{bold text}` receive an argument in curly
 braces and only affect that argument. Other commands such as `\bfseries bold
@@ -373,7 +247,6 @@
 current block, or, if there is none, document. The effects of a function are
 immediately obvious based on whether it is used in a call or a
 [set rule.]($styling/#set-rules)
->>>>>>> 2bf9f95d
 
 ```example
 I am starting out with small text.
@@ -384,7 +257,8 @@
 don't you think?
 ```
 
-Set rules 可以出现在文档的任何部分。它们的作用方式可以类比向函数传递默认参数。
+Set rules may appear anywhere in the document. They can be thought of as
+default argument values of their respective function:
 
 ```example
 #set enum(numbering: "I.")
@@ -396,18 +270,6 @@
 + checking the data for biases
 ```
 
-<<<<<<< HEAD
-`+` 是调用 [`{enum}`]($enum) 函数的语法糖（可以把它看作是一种简写），我们在上面应用了一个 set rule。
-从这个意义上讲，[大多数的特殊语法都是只是某一个函数的简写]($syntax)。
-如果你需要重新定义一个组件的样式（仅修改传递参数无法实现），你可以通过 [show rule]($styling/#show-rules) 完全重定义其样式
-（与 LaTeX 中 `\renewcommand` 相似，类似于定义了一个_宏_）.
-
-你可以通过 [`font`]($text.font), [`style`]($text.style), 和 [`weight`]($text.weight) 参数
-来实现 LaTeX 命令 `\textbf`, `\textsf`, `\rmfamily`, `\mdseries`, 和 `\itshape` 的效果。
-`text` 函数可以在 set 规则（声明风格）中使用，也可以带有内容参数。
-为了替换 `\textsc`，你可以使用 `smallcaps` 函数，它会将其内容参数渲染为小型大写字母。
-如果你想要使用它的声明风格（类似于 `\scshape`），你可以使用一个 [_everything_ show 规则]($styling/#show-rules) 来将这个函数应用到作用域的其余部分：
-=======
 The `+` is syntactic sugar (think of it as an abbreviation) for a call to the
 [`{enum}`]($enum) function, to which we apply a set rule above.
 [Most syntax is linked to a function in this way.]($syntax) If you need to style
@@ -424,7 +286,6 @@
 use it declaration style (like `\scshape`), you can use an
 [_everything_ show rule]($styling/#show-rules) that applies the function to the
 rest of the scope:
->>>>>>> 2bf9f95d
 
 ```example
 #show: smallcaps
@@ -432,17 +293,6 @@
 Boisterous Accusations
 ```
 
-<<<<<<< HEAD
-## 如何加载一个文档类 / 模板？ { #templates }
-
-在 LaTeX 中，`.tex` 文件通常以 `\documentclass{article}`开头，来定义文档的样式。
-在这个命令中，你也可以把 `article` 替换为 `report`和 `amsart` 来更改文档的样式。
-
-在 Typst 中，你可以通过 [函数]($function) 来修改文档的样式。通常情况下，你可以使用模板中提供的函数来修改整个文档。
-首先，你可以通过 `#import` 来导入模板函数。
-然后你使用这个函数来对文档使用样式。
-具体的做法是通过 [show rule]($styling/#show-rules) 来将整个文档包装在这个函数中，具体如下：
-=======
 ## How do I load a document class? { #templates }
 In LaTeX, you start your main `.tex` file with the `\documentclass{article}`
 command to define how your document is supposed to look. In that command, you
@@ -455,7 +305,6 @@
 it to your whole document. This is accomplished with a
 [show rule]($styling/#show-rules) that wraps the following document in a given
 function. The following example illustrates how it works:
->>>>>>> 2bf9f95d
 
 ```example:single
 >>> #let conf(
@@ -545,65 +394,28 @@
 paragraphs right here!
 ```
 
-这里的 [`import`]($scripting/#modules) 命令，导入了在其他文件中声明的函数，从而可以在当前文件中使用。
-在这个例子中，它从 `conf.typ` 中导入了 `conf` 函数。
-这个函数会将整个文章的样式整理成一个会议论文。
-我们通过 show rule 把这个样式应用到全局，同时也设置了文档的一些元数据。
-在应用 show rule 之后，我们就可以开始写文章了。
+The [`{import}`]($scripting/#modules) statement makes
+[functions]($function) (and other definitions) from another file available.
+In this example, it imports the `conf` function from the `conf.typ` file. This
+function formats a document as a conference article. We use a show rule to apply
+it to the document and also configure some metadata of the article. After
+applying the show rule, we can start writing our article right away!
 
 <div class="info-box">
 
-在 Typst 中，函数被称为"命令"，它们可以将其参数转化为输出值，包括文档 _内容_。
-函数是"纯"的，这意味着它们除了创建一个输出值/输出内容外，不能产生任何副作用。
-这与 LaTeX 的宏形成了鲜明的对比，后者可以对你的文档产生任意的效果。
-
-为了使一个函数应用到整个文档，show rule 会处理其后的所有内容，并将其结果作为参数传递给指定的函数。
-`.with` 是一个 _方法_，它接受 `conf` 函数，并在将其传递给 show 规则之前预先配置一些参数。
-
-**译者注：**
-
-`#show: conf.with(title: [标题])` 等价于 Lambda 表达式形式的 `#show: it => conf(title: [标题], it)`
-
+Functions are Typst's "commands" and can transform their arguments to an output
+value, including document _content._ Functions are "pure", which means that they
+cannot have any effects beyond creating an output value / output content. This
+is in stark contrast to LaTeX macros that can have arbitrary effects on your
+document.
+
+To let a function style your whole document, the show rule processes everything
+that comes after it and calls the function specified after the colon with the
+result as an argument. The `.with` part is a _method_ that takes the `conf`
+function and pre-configures some if its arguments before passing it on to the
+show rule.
 </div>
 
-<<<<<<< HEAD
-在 Web App 中，你可以选择一些预先定义好的模板，甚至可以通过模板向导创建自己的模板。
-在本地命令行中，你也可以使用 `typst init` 来从模板创建项目。
-查看发布在 Typst Universe 上的[模板列表](https://typst.app/universe/search?kind=templates), 这是官方的包管理库。
-你也可以访问 [Awesome Typst 仓库](https://github.com/qjcg/awesome-typst) 来查看一些社区提供，尚没有以包发布的模板。
-
-你也可以 [创建你自己的自定义的模板]($tutorial/making-a-template)。它们比相应的 LaTeX 的 `.sty` 文件短得多，可读性也高得多，所以不妨一试！
-
-## 如何导入包？ { #packages }
-
-Typst 就像那种自带电池的玩具，许多流行的 LaTeX 包的对应功能是直接内置到 Typst 里的。
-在下面我们列出一些 LaTeX 中常用的包，和他们对应的 Typst 命令：
-
-| LaTeX 包                        | Typst 替代                                                        |
-| :------------------------------ | :---------------------------------------------------------------- |
-| graphicx, svg                   | [`image`]($image) 函数                                            |
-| tabularx                        | [`table`]($table), [`grid`]($grid) 函数                           |
-| fontenc, inputenc, unicode-math | 直接编写！                                                        |
-| babel, polyglossia              | [`text`]($text.lang) 函数： `[#set text(lang: "zh")]`             |
-| amsmath                         | [数学模式]($category/math)                                        |
-| amsfonts, amssymb               | [`sym`]($category/symbols) 模块和 [syntax]($syntax/#math)         |
-| geometry, fancyhdr              | [`page`]($page) 函数                                              |
-| xcolor                          | [`text`]($text.fill) 函数： `[#set text(fill: rgb("#0178A4"))]`   |
-| hyperref                        | [`link`]($link) 函数                                              |
-| bibtex, biblatex, natbib        | [`cite`]($cite), [`bibliography`]($bibliography) 函数             |
-| lstlisting, minted              | [`raw`]($raw) 函数和语法                                          |
-| parskip                         | [`block`]($block.spacing) 和 [`par`]($par.first-line-indent) 函数 |
-| csquotes                        | 设置 [`text`]($text.lang) 语言，并输入 `["]` or `[']`             |
-| caption                         | [`figure`]($figure) 函数                                          |
-| enumitem                        | [`list`]($list), [`enum`]($enum), [`terms`]($terms) 函数          |
-
-尽管 _很多_ 东西是内置的，但并非所有东西都可以内置。
-这也是 Typst 提供一个内置的 [包管理器]($packages)的原因，社区成员可以在其中共享他们的工作和自动化工具。
-以 _ctez_ 包为例，这个包允许你绘制复杂图形和函数图像。要在文档中使用 ctez，你只需要编写：
-
-```typ
-#import "@preview/ctez:0.2.1"
-=======
 In the web app, you can choose from predefined templates or even
 create your own using the template wizard. Locally, you can use the
 `typst init` CLI to create a new project from a template. Check out
@@ -647,19 +459,26 @@
 
 ```typ
 #import "@preview/cetz:0.2.1"
->>>>>>> 2bf9f95d
-```
-
-(`@preview` 是一个 _namespace_，在包管理器还处于早期和实验状态时使用，它将在将来被替换。)
-
-除了官方的软件包存储库，您可能还会想看 [Awesome Typst 仓库](https://github.com/qjcg/awesome-typst)，其中集合了为 Typst 创建的资源精选列表。
-
-如果您需要从项目中的另一个文档加载函数和变量，例如使用模板，则可以使用相同的 [`{import}`]($scripting/#modules) 语句，其中应该包含文档名，而不是特定的包。
-要包含另一个文档的文本内容，您可以使用 [`{include}`]($scripting/#modules) 语句。它将读取指定文档的内容，并将其直接置入文档中。
-
-## 如何输入数学公式？ { #maths }
-
-在 Typst 中，把公式包含在 `$` 记号中即可，在两个 `$$` 中添加额外的空格/换行符可以创建块状公式。
+```
+
+(The `@preview` is a _namespace_ that is used while the package manager is still
+in its early and experimental state. It will be replaced in the future.)
+
+Aside from the official package repository, you might also want to check out the
+[awesome-typst repository](https://github.com/qjcg/awesome-typst), which
+compiles a curated list of resources created for Typst.
+
+If you need to load functions and variables from another file within your
+project, for example to use a template, you can use use the same
+[`{import}`]($scripting/#modules) statement with a file name rather than a
+package specification. To instead include the textual content of another file,
+you can use an [`{include}`]($scripting/#modules) statement. It will retrieve
+the content of the specified file and put it in your document.
+
+## How do I input maths? { #maths }
+To enter math mode in Typst, just enclose your equation in dollar signs. You can
+enter display mode by adding spaces or newlines between the equation's contents
+and its enclosing dollar signs.
 
 ```example
 The sum of the numbers from
@@ -668,40 +487,48 @@
 $ sum_(k=1)^n k = (n(n+1))/2 $
 ```
 
-[数学模式]($category/math) 的工作方式与普通标记或代码模式不同。数字和单个字符被逐字显示，而多个连续（非数字）字符将被解释为 Typst 变量。
-
-Typst 在数学模式下预先定义了很多有用的变量。所有希腊字母（`alpha`, `beta`, ...）和一些希伯来字母（`alef`, `bet`, ...）都可以通过它们的名字直接使用。
-一些符号还可以通过缩写轻松使用，如 `<=`、`>=` 和 `->`。
-
-符号的完整列表请参考 [符号页面]($symbol)。如果缺少某些符号，你也可以通过 [Unicode 转义序列]($syntax/#escapes) 访问它。
-
-符号的变体通常可以通过在句点后附加一个 [`.` 点修饰符]($symbol) 来选择。例如，`arrow.l.squiggly` 插入了一个向左倾斜的箭头。
-如果你想在你的表达式中插入多字母纯文本，可以用双引号将其括起来：
+[Math mode]($category/math) works differently than regular markup or code mode.
+Numbers and single characters are displayed verbatim, while multiple consecutive
+(non-number) characters will be interpreted as Typst variables.
+
+Typst pre-defines a lot of useful variables in math mode. All Greek (`alpha`,
+`beta`, ...) and some Hebrew letters (`alef`, `bet`, ...) are available through
+their name. Some symbols are additionally available through shorthands, such as
+`<=`, `>=`, and `->`.
+
+Refer to the [symbol pages]($reference/symbols) for a full list of the symbols.
+If a symbol is missing, you can also access it through a
+[Unicode escape sequence]($syntax/#escapes).
+
+Alternate and related forms of symbols can often be selected by
+[appending a modifier]($symbol) after a period. For example,
+`arrow.l.squiggly` inserts a squiggly left-pointing arrow. If you want to insert
+multiletter text in your expression instead, enclose it in double quotes:
 
 ```example
 $ delta "if" x <= 5 $
 ```
 
-<<<<<<< HEAD
-在 Typst 中，定界符将根据内部表达式自动缩放大小，就像在 LaTeX 中自动添加了隐藏的 `\left` 和 `\right` 命令一样。
-你可以使用 [`lr`]($math.lr) 函数自定义定界符的行为。如果你不需要对定界符进行缩放，你可以用反斜线转义定界符。
-=======
 In Typst, delimiters will scale automatically for their expressions, just as if
 `\left` and `\right` commands were implicitly inserted in LaTeX. You can
 customize delimiter behaviour using the [`lr` function]($math.lr). To
 prevent a pair of delimiters from scaling, you can escape them with backslashes.
->>>>>>> 2bf9f95d
-
-在不破坏运算优先级的前提下，Typst 会自动将斜线 `/` 的两端内容识别成分数。所有没必要的括号将不会出现在编译结果中：
+
+Typst will automatically set terms around a slash `/` as a fraction while
+honoring operator precedence. All round parentheses not made redundant by the
+fraction will appear in the output.
 
 ```example
 $ f(x) = (x + 1) / x $
 ```
 
-[下标和上标]($math.attach) 在 Typst 和 LaTeX 中的作用是相似的。`{$x^2$}` 将产生一个上标，`{$x_2$}` 产生一个下标。
-如果你想在下标或上标中包含一个以上的值，请把它们的内容放在括号里：`$x_(a -> epsilon)$`。
-
-由于数学模式下的变量不需要在前面加上 `#` 或 `/` ，所以你也可以无需额外的井号字符来调用函数：
+[Sub- and superscripts]($math.attach) work similarly in Typst and LaTeX.
+`{$x^2$}` will produce a superscript, `{$x_2$}` yields a subscript. If you want
+to include more than one value in a sub- or superscript, enclose their contents
+in parentheses: `{$x_(a -> epsilon)$}`.
+
+Since variables in math mode do not need to be prepended with a `#` or a `/`,
+you can also call functions without these special characters:
 
 ```example
 $ f(x, y) := cases(
@@ -712,8 +539,10 @@
 ) $
 ```
 
-上面的例子用 [`cases`]($math.cases) 函数来表述 `f`。在 `cases` 函数中，参数用逗号来分隔，参数也被解释为数学模式下的内容。
-如果你需要传递 Typst 变量，可以用 `#` 号作为前缀使用：
+The above example uses the [`cases` function]($math.cases) to describe f. Within
+the cases function, arguments are delimited using commas and the arguments are
+also interpreted as math. If you need to interpret arguments as Typst
+values instead, prefix them with a `#`:
 
 ```example
 $ (a + b)^2
@@ -722,7 +551,10 @@
   + b^2 $
 ```
 
-在数学模式下，你可以使用任意的 Typst 函数或者任何内容，如果你希望他们正常工作，只需要使用 `#` 前缀，没人可以阻止你把长方体或者 emoji 表情作为参数传入：
+You can use all Typst functions within math mode and insert any content. If you
+want them to work normally, with code mode in the argument list, you can prefix
+their call with a `#`. Nobody can stop you from using rectangles or emoji as
+your variables anymore:
 
 ```example
 $ sum^10_(🥸=1)
@@ -730,9 +562,12 @@
   = 🧠 maltese $
 ```
 
-如果你希望直接以 Unicode 形式输入数学符号，也是可以的。
-
-数学调用可以有二维参数列表，使用 `;` 作为分隔符。这方面最常见的用途是使用 [`mat`]($math.mat) 函数创建矩阵：
+If you'd like to enter your mathematical symbols directly as Unicode, that is
+possible, too!
+
+Math calls can have two-dimensional argument lists using `;` as a delimiter. The
+most common use for this is the [`mat` function]($math.mat) that creates
+matrices:
 
 ```example
 $ mat(
@@ -743,18 +578,18 @@
 ) $
 ```
 
-## 如何获得 "LaTeX 外观"？ { #latex-look }
-
-用 LaTeX 编写的论文有一种美观且易于识别的外观。这主要是由于它们的字体 [Computer Modern](https://zh.wikipedia.org/wiki/Computer_Modern)、对齐方式、窄行距和宽边距。
-
-下面是一个示例：
-
-- 设置宽 [边距]($page.margin)
-- 启用 [两端对齐]($par.justify), [更紧密的行间距]($par.leading)
-  和 [首行缩进]($par.first-line-indent)
-- 设置 [字体]($text.font) 为 "New Computer Modern"，这是一个适用于文本和 [代码块]($raw) 的 OpenType 变体
-- 禁用段落 [间距]($block.spacing)
-- 增加 [标题]($heading) 周围的 [间距]($block.spacing)
+## How do I get the "LaTeX look?" { #latex-look }
+Papers set in LaTeX have an unmistakeable look. This is mostly due to their
+font, Computer Modern, justification, narrow line spacing, and wide margins.
+
+The example below
+- sets wide [margins]($page.margin)
+- enables [justification]($par.justify), [tighter lines]($par.leading) and
+  [first-line-indent]($par.first-line-indent)
+- [sets the font]($text.font) to "New Computer Modern", an OpenType derivative of
+  Computer Modern for both text and [code blocks]($raw)
+- disables paragraph [spacing]($block.spacing)
+- increases [spacing]($block.spacing) around [headings]($heading)
 
 ```typ
 #set page(margin: 1.75in)
@@ -765,46 +600,6 @@
 #show heading: set block(above: 1.4em, below: 1em)
 ```
 
-<<<<<<< HEAD
-这应该是一个很好的起点！如果你想更进一步，为什么不创建一个可重复使用的模板呢？
-
-## 参考文献
-
-Typst 的参考文献系统与 BibTeX 文件兼容。你可以通过 [`bibliography`]($bibliography) 函数加载你的 `.bib` 文献库。
-也可以使用 [Typst 原生基于 YAML 的格式](https://github.com/typst/hayagriva/blob/main/docs/file-format.md).
-
-Typst 使用引文样式语言（Citation Style Language）来定义和处理引文和参考文献样式。你可以将 CSL 文件与 BibLaTeX 的 `.bbx` 文件进行类比。
-编译器已经包含了 [80 多种引文样式]($bibliography.style)，但你可以使用 [CSL 仓库](https://github.com/citation-style-language/styles) 中的任何符合 CSL 标准的样式，或者编写自己的样式。
-
-你可以通过相同的语法 `[@key]` 来引用参考文献中的条目或者引用文档中的标签（这将引用一个名为 `key` 的条目）。
-或者，你可以使用 [`cite`]($cite) 函数。
-
-你可以使用 [`[#cite(<key>, form: "prose")]`]($cite.form) 来引用你的引文的其他形式，比如仅年份或者用于自然语言的引文（类似于 `\citet` 和 `\textcite`）。
-
-你可以在 [`bibliography`]($bibliography) 函数的文档页面上找到更多信息。
-
-## 安装
-
-你有两种方式使用 Typst：在[我们的 Web 应用程序](https://typst.app/signup/)中，或者在你的计算机上[安装编译器](https://github.com/typst/typst/releases)。
-当你使用 Web 应用程序时，我们提供一个内置的协作编辑器，并在你的浏览器中运行 Typst，无需安装。
-
-如果你选择在你的计算机上使用 Typst，你可以将编译器作为一个单独的小二进制文件下载，任何用户都可以运行，无需 root 权限。
-与 LaTeX 不同，包在你第一次使用时下载，然后在本地缓存，保持你的 Typst 安装精简。
-你可以使用你自己的编辑器，并决定在本地编译器中存储文件的位置。
-
-## 与 LaTeX 相比，Typst 目前有哪些不足？ { #limitations }
-
-对于大多数人，Typst 现在已经是一个很好的 LaTeX 替代品。
-然而，如果你是一个重度 LaTeX 用户，你可能会发现 Typst 还缺少一些功能：
-
-- **原生图表和绘图。** LaTeX 用户通常会在 PGF/TikZ 中创建图表。Typst 目前还没有包含绘图工具，但社区正在提供解决方案，比如 [`cetz`](https://github.com/johannes-wolf/typst-canva)。你可以将这些添加到你的文档中绘制图表。
-
-- **更改页面边距而不换页。** 在 LaTeX 中，你可以在不换页的前提下，调整页边距。你可以使用 [`page` 函数]($page)，但这将强制换页。如果你只是需要调整几个段落的边距，你可以使用 [`pad` 函数]($pad) 来进行负填充。
-
-- **以图片的形式插入 PDF。** 在 LaTeX 中，将矢量图形作为 PDF 或 EPS 文件插入已经成为一种惯例。Typst 不支持以图片形式读取这两个格式，但你可以使用 [在线工具](https://cloudconvert.com/pdf-to-svg) 或 [Inkscape](https://inkscape.org/) 将它们转换为 SVG 文件。Web app 会在上传 PDF 文件时自动将其转换为 SVG 文件。
-
-- **换页符优化。** LaTeX 的算法会智能优化换行符和换页符。Typst 虽然会避免孤行的出现，它所使用的算法远远不及 LaTeX 所使用的复杂。你可以在提交前，插入自定义的换页符：`#pagebreak(weak: true)` 。参数 `weak` 会保证：如果这里本来就该是很自然的换页，不会插入两个换页符，你也可以使用 `#v(1fr)` 在页面中插入一些空白。这点和 LaTeX 的 `\vfill` 相似。
-=======
 This should be a good starting point! If you want to go further, why not create
 a reusable template?
 
@@ -875,5 +670,4 @@
   submitting your document. The argument `weak` ensures that no double page
   break will be created if this spot would be a natural page break anyways. You
   can also use `[#v(1fr)]` to distribute space on your page. It works quite
-  similar to LaTeX's `\vfill`.
->>>>>>> 2bf9f95d
+  similar to LaTeX's `\vfill`.