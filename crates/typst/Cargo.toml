[package]
name = "typst"
description = "A new markup-based typesetting system that is powerful and easy to learn."
categories = ["compilers", "science"]
keywords = ["markup", "typesetting", "typst"]
version = { workspace = true }
rust-version = { workspace = true }
authors = { workspace = true }
edition = { workspace = true }
homepage = { workspace = true }
repository = { workspace = true }
license = { workspace = true }
<<<<<<< HEAD
=======
readme = { workspace = true }
>>>>>>> 737895d7

[dependencies]
typst-macros = { workspace = true }
typst-syntax = { workspace = true }
<<<<<<< HEAD
=======
typst-timing = { workspace = true }
typst-utils = { workspace = true }
arrayvec = { workspace = true }
>>>>>>> 737895d7
az = { workspace = true }
bitflags = { workspace = true }
bumpalo = { workspace = true }
chinese-number = { workspace = true }
ciborium = { workspace = true }
comemo = { workspace = true }
csv = { workspace = true }
<<<<<<< HEAD
ecow = { workspace = true}
=======
ecow = { workspace = true }
flate2 = { workspace = true }
>>>>>>> 737895d7
fontdb = { workspace = true }
hayagriva = { workspace = true }
hypher = { workspace = true }
icu_properties = { workspace = true }
icu_provider = { workspace = true }
icu_provider_adapters = { workspace = true }
icu_provider_blob = { workspace = true }
icu_segmenter = { workspace = true }
image = { workspace = true }
indexmap = { workspace = true }
kurbo = { workspace = true }
lipsum = { workspace = true }
log = { workspace = true }
once_cell = { workspace = true }
palette = { workspace = true }
rayon = { workspace = true }
regex = { workspace = true }
roxmltree = { workspace = true }
rust_decimal = { workspace = true }
rustybuzz = { workspace = true }
serde = { workspace = true }
serde_json = { workspace = true }
serde_yaml = { workspace = true }
siphasher = { workspace = true }
smallvec = { workspace = true }
syntect = { workspace = true }
time = { workspace = true }
toml = { workspace = true }
tracing = { workspace = true }
ttf-parser = { workspace = true }
typed-arena = { workspace = true }
unicode-bidi = { workspace = true }
unicode-math-class = { workspace = true }
unicode-script = { workspace = true }
unicode-segmentation = { workspace = true }
unscanny = { workspace = true }
usvg = { workspace = true }
xmlwriter = { workspace = true }
wasmi = { workspace = true }
if_chain = { workspace = true }
kamadak-exif = { workspace = true }
phf = { workspace = true }
png = { workspace = true }
portable-atomic = { workspace = true }
qcms = { workspace = true }
two-face = { workspace = true }
typst-assets = { workspace = true }
typst-timing = { workspace = true }

[target.'cfg(not(target_arch = "wasm32"))'.dependencies]
stacker = { workspace = true }

[lints]
workspace = true<|MERGE_RESOLUTION|>--- conflicted
+++ resolved
@@ -10,20 +10,14 @@
 homepage = { workspace = true }
 repository = { workspace = true }
 license = { workspace = true }
-<<<<<<< HEAD
-=======
 readme = { workspace = true }
->>>>>>> 737895d7
 
 [dependencies]
 typst-macros = { workspace = true }
 typst-syntax = { workspace = true }
-<<<<<<< HEAD
-=======
 typst-timing = { workspace = true }
 typst-utils = { workspace = true }
 arrayvec = { workspace = true }
->>>>>>> 737895d7
 az = { workspace = true }
 bitflags = { workspace = true }
 bumpalo = { workspace = true }
@@ -31,12 +25,8 @@
 ciborium = { workspace = true }
 comemo = { workspace = true }
 csv = { workspace = true }
-<<<<<<< HEAD
-ecow = { workspace = true}
-=======
 ecow = { workspace = true }
 flate2 = { workspace = true }
->>>>>>> 737895d7
 fontdb = { workspace = true }
 hayagriva = { workspace = true }
 hypher = { workspace = true }
@@ -84,7 +74,6 @@
 qcms = { workspace = true }
 two-face = { workspace = true }
 typst-assets = { workspace = true }
-typst-timing = { workspace = true }
 
 [target.'cfg(not(target_arch = "wasm32"))'.dependencies]
 stacker = { workspace = true }
