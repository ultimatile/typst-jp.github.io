//! Generic writer for PDF content.
//!
//! It is used to write page contents, color glyph instructions, and tilings.
//!
//! See also [`pdf_writer::Content`].

use ecow::eco_format;
use pdf_writer::types::{
    ColorSpaceOperand, LineCapStyle, LineJoinStyle, TextRenderingMode,
};
use pdf_writer::writers::PositionedItems;
use pdf_writer::{Content, Finish, Name, Rect, Str};
<<<<<<< HEAD
use typst::diag::{bail, error, SourceDiagnostic, SourceResult};
use typst::foundations::Repr;
use typst::layout::{
    Abs, Em, Frame, FrameItem, GroupItem, Point, Ratio, Size, Transform,
};
use typst::model::Destination;
use typst::syntax::Span;
use typst::text::color::should_outline;
use typst::text::{Font, Glyph, TextItem, TextItemView};
use typst::utils::{Deferred, Numeric, SliceExt};
use typst::visualize::{
    FillRule, FixedStroke, Geometry, Image, LineCap, LineJoin, Paint, Path, PathItem,
=======
use typst_library::diag::{bail, error, SourceDiagnostic, SourceResult};
use typst_library::foundations::Repr;
use typst_library::layout::{
    Abs, Em, Frame, FrameItem, GroupItem, Point, Ratio, Size, Transform,
};
use typst_library::model::Destination;
use typst_library::text::color::should_outline;
use typst_library::text::{Font, Glyph, TextItem, TextItemView};
use typst_library::visualize::{
    Curve, CurveItem, FillRule, FixedStroke, Geometry, Image, LineCap, LineJoin, Paint,
>>>>>>> 8dce676d
    Shape,
};
use typst_syntax::Span;
use typst_utils::{Deferred, Numeric, SliceExt};

use crate::color::PaintEncode;
use crate::color_font::ColorFontMap;
use crate::extg::ExtGState;
use crate::image::deferred_image;
use crate::resources::Resources;
use crate::{deflate_deferred, AbsExt, ContentExt, EmExt, PdfOptions, StrExt};

/// Encode a [`Frame`] into a content stream.
///
/// The resources that were used in the stream will be added to `resources`.
///
/// `color_glyph_width` should be `None` unless the `Frame` represents a [color
/// glyph].
///
/// [color glyph]: `crate::color_font`
pub fn build(
    options: &PdfOptions,
    resources: &mut Resources<()>,
    frame: &Frame,
    fill: Option<Paint>,
    color_glyph_width: Option<f32>,
) -> SourceResult<Encoded> {
    let size = frame.size();
    let mut ctx = Builder::new(options, resources, size);

    if let Some(width) = color_glyph_width {
        ctx.content.start_color_glyph(width);
    }

    // Make the coordinate system start at the top-left.
    ctx.transform(
        // Make the Y axis go upwards
        Transform::scale(Ratio::one(), -Ratio::one())
            // Also move the origin to the top left corner
            .post_concat(Transform::translate(Abs::zero(), size.y)),
    );

    if let Some(fill) = fill {
        let shape = Geometry::Rect(frame.size()).filled(fill);
        write_shape(&mut ctx, Point::zero(), &shape)?;
    }

    // Encode the frame into the content stream.
    write_frame(&mut ctx, frame)?;

    Ok(Encoded {
        size,
        content: deflate_deferred(ctx.content.finish()),
        uses_opacities: ctx.uses_opacities,
        links: ctx.links,
    })
}

/// An encoded content stream.
pub struct Encoded {
    /// The dimensions of the content.
    pub size: Size,
    /// The actual content stream.
    pub content: Deferred<Vec<u8>>,
    /// Whether the content opacities.
    pub uses_opacities: bool,
    /// Links in the PDF coordinate system.
    pub links: Vec<(Destination, Rect)>,
}

/// An exporter for a single PDF content stream.
///
/// Content streams are a series of PDF commands. They can reference external
/// objects only through resources.
///
/// Content streams can be used for page contents, but also to describe color
/// glyphs and tilings.
pub struct Builder<'a, R = ()> {
    /// Settings for PDF export.
    pub(crate) options: &'a PdfOptions<'a>,
    /// A list of all resources that are used in the content stream.
    pub(crate) resources: &'a mut Resources<R>,
    /// The PDF content stream that is being built.
    pub content: Content,
    /// Current graphic state.
    state: State,
    /// Stack of saved graphic states.
    saves: Vec<State>,
    /// Whether any stroke or fill was not totally opaque.
    uses_opacities: bool,
    /// All clickable links that are present in this content.
    links: Vec<(Destination, Rect)>,
}

impl<'a, R> Builder<'a, R> {
    /// Create a new content builder.
    pub fn new(
        options: &'a PdfOptions<'a>,
        resources: &'a mut Resources<R>,
        size: Size,
    ) -> Self {
        Builder {
            options,
            resources,
            uses_opacities: false,
            content: Content::new(),
            state: State::new(size),
            saves: vec![],
            links: vec![],
        }
    }
}

/// A simulated graphics state used to deduplicate graphics state changes and
/// keep track of the current transformation matrix for link annotations.
#[derive(Debug, Clone)]
struct State {
    /// The transform of the current item.
    transform: Transform,
    /// The transform of first hard frame in the hierarchy.
    container_transform: Transform,
    /// The size of the first hard frame in the hierarchy.
    size: Size,
    /// The current font.
    font: Option<(Font, Abs)>,
    /// The current fill paint.
    fill: Option<Paint>,
    /// The color space of the current fill paint.
    fill_space: Option<Name<'static>>,
    /// The current external graphic state.
    external_graphics_state: ExtGState,
    /// The current stroke paint.
    stroke: Option<FixedStroke>,
    /// The color space of the current stroke paint.
    stroke_space: Option<Name<'static>>,
    /// The current text rendering mode.
    text_rendering_mode: TextRenderingMode,
}

impl State {
    /// Creates a new, clean state for a given `size`.
    pub fn new(size: Size) -> Self {
        Self {
            transform: Transform::identity(),
            container_transform: Transform::identity(),
            size,
            font: None,
            fill: None,
            fill_space: None,
            external_graphics_state: ExtGState::default(),
            stroke: None,
            stroke_space: None,
            text_rendering_mode: TextRenderingMode::Fill,
        }
    }

    /// Creates the [`Transforms`] structure for the current item.
    pub fn transforms(&self, size: Size, pos: Point) -> Transforms {
        Transforms {
            transform: self.transform.pre_concat(Transform::translate(pos.x, pos.y)),
            container_transform: self.container_transform,
            container_size: self.size,
            size,
        }
    }
}

/// Subset of the state used to calculate the transform of gradients and tilings.
#[derive(Debug, Clone, Copy)]
pub(super) struct Transforms {
    /// The transform of the current item.
    pub transform: Transform,
    /// The transform of first hard frame in the hierarchy.
    pub container_transform: Transform,
    /// The size of the first hard frame in the hierarchy.
    pub container_size: Size,
    /// The size of the item.
    pub size: Size,
}

impl Builder<'_, ()> {
    fn save_state(&mut self) -> SourceResult<()> {
        self.saves.push(self.state.clone());
        self.content.save_state_checked()
    }

    fn restore_state(&mut self) {
        self.content.restore_state();
        self.state = self.saves.pop().expect("missing state save");
    }

    fn set_external_graphics_state(&mut self, graphics_state: &ExtGState) {
        let current_state = &self.state.external_graphics_state;
        if current_state != graphics_state {
            let index = self.resources.ext_gs.insert(*graphics_state);
            let name = eco_format!("Gs{index}");
            self.content.set_parameters(Name(name.as_bytes()));

            self.state.external_graphics_state = *graphics_state;
            if graphics_state.uses_opacities() {
                self.uses_opacities = true;
            }
        }
    }

    fn set_opacities(&mut self, stroke: Option<&FixedStroke>, fill: Option<&Paint>) {
        let get_opacity = |paint: &Paint| {
            let color = match paint {
                Paint::Solid(color) => *color,
                Paint::Gradient(_) | Paint::Tiling(_) => return 255,
            };

            color.alpha().map_or(255, |v| (v * 255.0).round() as u8)
        };

        let stroke_opacity = stroke.map_or(255, |stroke| get_opacity(&stroke.paint));
        let fill_opacity = fill.map_or(255, get_opacity);
        self.set_external_graphics_state(&ExtGState { stroke_opacity, fill_opacity });
    }

    fn reset_opacities(&mut self) {
        self.set_external_graphics_state(&ExtGState {
            stroke_opacity: 255,
            fill_opacity: 255,
        });
    }

    pub fn transform(&mut self, transform: Transform) {
        let Transform { sx, ky, kx, sy, tx, ty } = transform;
        self.state.transform = self.state.transform.pre_concat(transform);
        if self.state.container_transform.is_identity() {
            self.state.container_transform = self.state.transform;
        }
        self.content.transform([
            sx.get() as _,
            ky.get() as _,
            kx.get() as _,
            sy.get() as _,
            tx.to_f32(),
            ty.to_f32(),
        ]);
    }

    fn group_transform(&mut self, transform: Transform) {
        self.state.container_transform =
            self.state.container_transform.pre_concat(transform);
    }

    fn set_font(&mut self, font: &Font, size: Abs) {
        if self.state.font.as_ref().map(|(f, s)| (f, *s)) != Some((font, size)) {
            let index = self.resources.fonts.insert(font.clone());
            let name = eco_format!("F{index}");
            self.content.set_font(Name(name.as_bytes()), size.to_f32());
            self.state.font = Some((font.clone(), size));
        }
    }

    fn size(&mut self, size: Size) {
        self.state.size = size;
    }

    fn set_fill(
        &mut self,
        fill: &Paint,
        on_text: bool,
        transforms: Transforms,
    ) -> SourceResult<()> {
        if self.state.fill.as_ref() != Some(fill)
            || matches!(self.state.fill, Some(Paint::Gradient(_)))
        {
            fill.set_as_fill(self, on_text, transforms)?;
            self.state.fill = Some(fill.clone());
        }
        Ok(())
    }

    pub fn set_fill_color_space(&mut self, space: Name<'static>) {
        if self.state.fill_space != Some(space) {
            self.content.set_fill_color_space(ColorSpaceOperand::Named(space));
            self.state.fill_space = Some(space);
        }
    }

    pub fn reset_fill_color_space(&mut self) {
        self.state.fill_space = None;
    }

    fn set_stroke(
        &mut self,
        stroke: &FixedStroke,
        on_text: bool,
        transforms: Transforms,
    ) -> SourceResult<()> {
        if self.state.stroke.as_ref() != Some(stroke)
            || matches!(
                self.state.stroke.as_ref().map(|s| &s.paint),
                Some(Paint::Gradient(_))
            )
        {
            let FixedStroke { paint, thickness, cap, join, dash, miter_limit } = stroke;
            paint.set_as_stroke(self, on_text, transforms)?;

            self.content.set_line_width(thickness.to_f32());
            if self.state.stroke.as_ref().map(|s| &s.cap) != Some(cap) {
                self.content.set_line_cap(to_pdf_line_cap(*cap));
            }
            if self.state.stroke.as_ref().map(|s| &s.join) != Some(join) {
                self.content.set_line_join(to_pdf_line_join(*join));
            }
            if self.state.stroke.as_ref().map(|s| &s.dash) != Some(dash) {
                if let Some(dash) = dash {
                    self.content.set_dash_pattern(
                        dash.array.iter().map(|l| l.to_f32()),
                        dash.phase.to_f32(),
                    );
                } else {
                    self.content.set_dash_pattern([], 0.0);
                }
            }
            if self.state.stroke.as_ref().map(|s| &s.miter_limit) != Some(miter_limit) {
                self.content.set_miter_limit(miter_limit.get() as f32);
            }
            self.state.stroke = Some(stroke.clone());
        }

        Ok(())
    }

    pub fn set_stroke_color_space(&mut self, space: Name<'static>) {
        if self.state.stroke_space != Some(space) {
            self.content.set_stroke_color_space(ColorSpaceOperand::Named(space));
            self.state.stroke_space = Some(space);
        }
    }

    pub fn reset_stroke_color_space(&mut self) {
        self.state.stroke_space = None;
    }

    fn set_text_rendering_mode(&mut self, mode: TextRenderingMode) {
        if self.state.text_rendering_mode != mode {
            self.content.set_text_rendering_mode(mode);
            self.state.text_rendering_mode = mode;
        }
    }
}

/// Encode a frame into the content stream.
pub(crate) fn write_frame(ctx: &mut Builder, frame: &Frame) -> SourceResult<()> {
    for &(pos, ref item) in frame.items() {
        let x = pos.x.to_f32();
        let y = pos.y.to_f32();
        match item {
            FrameItem::Group(group) => write_group(ctx, pos, group)?,
            FrameItem::Text(text) => write_text(ctx, pos, text)?,
            FrameItem::Shape(shape, _) => write_shape(ctx, pos, shape)?,
            FrameItem::Image(image, size, span) => {
                write_image(ctx, x, y, image, *size, *span)?
            }
            FrameItem::Link(dest, size) => write_link(ctx, pos, dest, *size),
            FrameItem::Tag(_) => {}
        }
    }
    Ok(())
}

/// Encode a group into the content stream.
fn write_group(ctx: &mut Builder, pos: Point, group: &GroupItem) -> SourceResult<()> {
    let translation = Transform::translate(pos.x, pos.y);

    ctx.save_state()?;

    if group.frame.kind().is_hard() {
        ctx.group_transform(
            ctx.state
                .transform
                .post_concat(ctx.state.container_transform.invert().unwrap())
                .pre_concat(translation)
                .pre_concat(group.transform),
        );
        ctx.size(group.frame.size());
    }

    ctx.transform(translation.pre_concat(group.transform));
    if let Some(clip_curve) = &group.clip {
        write_curve(ctx, 0.0, 0.0, clip_curve);
        ctx.content.clip_nonzero();
        ctx.content.end_path();
    }

    write_frame(ctx, &group.frame)?;
    ctx.restore_state();

    Ok(())
}

/// Encode a text run into the content stream.
fn write_text(ctx: &mut Builder, pos: Point, text: &TextItem) -> SourceResult<()> {
    if ctx.options.standards.pdfa && text.font.info().is_last_resort() {
        bail!(
            Span::find(text.glyphs.iter().map(|g| g.span.0)),
            "the text {} could not be displayed with any font",
            &text.text,
        );
    }

    let outline_glyphs =
        text.glyphs.iter().filter(|g| should_outline(&text.font, g)).count();

    if outline_glyphs == text.glyphs.len() {
        write_normal_text(ctx, pos, TextItemView::full(text))?;
    } else if outline_glyphs == 0 {
        write_complex_glyphs(ctx, pos, TextItemView::full(text))?;
    } else {
        // Otherwise we need to split it into smaller text runs.
        let mut offset = 0;
        let mut position_in_run = Abs::zero();
        for (should_outline, sub_run) in
            text.glyphs.group_by_key(|g| should_outline(&text.font, g))
        {
            let end = offset + sub_run.len();

            // Build a sub text-run
            let text_item_view = TextItemView::from_glyph_range(text, offset..end);

            // Adjust the position of the run on the line
            let pos = pos + Point::new(position_in_run, Abs::zero());
            position_in_run += text_item_view.width();
            offset = end;

            // Actually write the sub text-run.
            if should_outline {
                write_normal_text(ctx, pos, text_item_view)?;
            } else {
                write_complex_glyphs(ctx, pos, text_item_view)?;
            }
        }
    }

    Ok(())
}

/// Encodes a text run (without any color glyph) into the content stream.
fn write_normal_text(
    ctx: &mut Builder,
    pos: Point,
    text: TextItemView,
) -> SourceResult<()> {
    let x = pos.x.to_f32();
    let y = pos.y.to_f32();

    *ctx.resources.languages.entry(text.item.lang).or_insert(0) += text.glyph_range.len();

    let glyph_set = ctx.resources.glyph_sets.entry(text.item.font.clone()).or_default();
    for g in text.glyphs() {
        glyph_set.entry(g.id).or_insert_with(|| text.glyph_text(g));
    }

    let fill_transform = ctx.state.transforms(Size::zero(), pos);
    ctx.set_fill(&text.item.fill, true, fill_transform)?;

    let stroke = text.item.stroke.as_ref().and_then(|stroke| {
        if stroke.thickness.to_f32() > 0.0 {
            Some(stroke)
        } else {
            None
        }
    });

    if let Some(stroke) = stroke {
        ctx.set_stroke(stroke, true, fill_transform)?;
        ctx.set_text_rendering_mode(TextRenderingMode::FillStroke);
    } else {
        ctx.set_text_rendering_mode(TextRenderingMode::Fill);
    }

    ctx.set_font(&text.item.font, text.item.size);
    ctx.set_opacities(text.item.stroke.as_ref(), Some(&text.item.fill));
    ctx.content.begin_text();

    // Position the text.
    ctx.content.set_text_matrix([1.0, 0.0, 0.0, -1.0, x, y]);

    let mut positioned = ctx.content.show_positioned();
    let mut items = positioned.items();
    let mut adjustment = Em::zero();
    let mut encoded = vec![];

    let glyph_remapper = ctx
        .resources
        .glyph_remappers
        .entry(text.item.font.clone())
        .or_default();

    // Write the glyphs with kerning adjustments.
    for glyph in text.glyphs() {
        if ctx.options.standards.pdfa && glyph.id == 0 {
            bail!(tofu(&text, glyph));
        }

        adjustment += glyph.x_offset;

        if !adjustment.is_zero() {
            if !encoded.is_empty() {
                show_text(&mut items, &encoded);
                encoded.clear();
            }

            items.adjust(-adjustment.to_font_units());
            adjustment = Em::zero();
        }

        // In PDF, we use CIDs to index the glyphs in a font, not GIDs. What a
        // CID actually refers to depends on the type of font we are embedding:
        //
        // - For TrueType fonts, the CIDs are defined by an external mapping.
        // - For SID-keyed CFF fonts, the CID is the same as the GID in the font.
        // - For CID-keyed CFF fonts, the CID refers to the CID in the font.
        //
        // (See in the PDF-spec for more details on this.)
        //
        // However, in our case:
        // - We use the identity-mapping for TrueType fonts.
        // - SID-keyed fonts will get converted into CID-keyed fonts by the
        //   subsetter.
        // - CID-keyed fonts will be rewritten in a way so that the mapping
        //   between CID and GID is always the identity mapping, regardless of
        //   the mapping before.
        //
        // Because of this, we can always use the remapped GID as the CID,
        // regardless of which type of font we are actually embedding.
        let cid = glyph_remapper.remap(glyph.id);
        encoded.push((cid >> 8) as u8);
        encoded.push((cid & 0xff) as u8);

        if let Some(advance) = text.item.font.advance(glyph.id) {
            adjustment += glyph.x_advance - advance;
        }

        adjustment -= glyph.x_offset;
    }

    if !encoded.is_empty() {
        show_text(&mut items, &encoded);
    }

    items.finish();
    positioned.finish();
    ctx.content.end_text();

    Ok(())
}

/// Shows text, ensuring that each individual string doesn't exceed the
/// implementation limits.
fn show_text(items: &mut PositionedItems, encoded: &[u8]) {
    for chunk in encoded.chunks(Str::PDFA_LIMIT) {
        items.show(Str(chunk));
    }
}

/// Encodes a text run made only of color glyphs into the content stream
fn write_complex_glyphs(
    ctx: &mut Builder,
    pos: Point,
    text: TextItemView,
) -> SourceResult<()> {
    let x = pos.x.to_f32();
    let y = pos.y.to_f32();

    let mut last_font = None;

    ctx.reset_opacities();

    ctx.content.begin_text();
    ctx.content.set_text_matrix([1.0, 0.0, 0.0, -1.0, x, y]);
    // So that the next call to ctx.set_font() will change the font to one that
    // displays regular glyphs and not color glyphs.
    ctx.state.font = None;

    let glyph_set = ctx
        .resources
        .color_glyph_sets
        .entry(text.item.font.clone())
        .or_default();

    for glyph in text.glyphs() {
        if ctx.options.standards.pdfa && glyph.id == 0 {
            bail!(tofu(&text, glyph));
        }

        // Retrieve the Type3 font reference and the glyph index in the font.
        let color_fonts = ctx
            .resources
            .color_fonts
            .get_or_insert_with(|| Box::new(ColorFontMap::new()));

        let (font, index) = color_fonts.get(ctx.options, &text, glyph)?;

        if last_font != Some(font) {
            ctx.content.set_font(
                Name(eco_format!("Cf{}", font).as_bytes()),
                text.item.size.to_f32(),
            );
            last_font = Some(font);
        }

        ctx.content.show(Str(&[index]));

        glyph_set.entry(glyph.id).or_insert_with(|| text.glyph_text(glyph));
    }
    ctx.content.end_text();

    Ok(())
}

/// Encode a geometrical shape into the content stream.
fn write_shape(ctx: &mut Builder, pos: Point, shape: &Shape) -> SourceResult<()> {
    let x = pos.x.to_f32();
    let y = pos.y.to_f32();

    let stroke = shape.stroke.as_ref().and_then(|stroke| {
        if stroke.thickness.to_f32() > 0.0 {
            Some(stroke)
        } else {
            None
        }
    });

    if shape.fill.is_none() && stroke.is_none() {
        return Ok(());
    }

    if let Some(fill) = &shape.fill {
        ctx.set_fill(fill, false, ctx.state.transforms(shape.geometry.bbox_size(), pos))?;
    }

    if let Some(stroke) = stroke {
        ctx.set_stroke(
            stroke,
            false,
            ctx.state.transforms(shape.geometry.bbox_size(), pos),
        )?;
    }

    ctx.set_opacities(stroke, shape.fill.as_ref());

    match &shape.geometry {
        Geometry::Line(target) => {
            let dx = target.x.to_f32();
            let dy = target.y.to_f32();
            ctx.content.move_to(x, y);
            ctx.content.line_to(x + dx, y + dy);
        }
        Geometry::Rect(size) => {
            let w = size.x.to_f32();
            let h = size.y.to_f32();
            if w.abs() > f32::EPSILON && h.abs() > f32::EPSILON {
                ctx.content.rect(x, y, w, h);
            }
        }
        Geometry::Curve(curve) => {
            write_curve(ctx, x, y, curve);
        }
    }

    match (&shape.fill, &shape.fill_rule, stroke) {
        (None, _, None) => unreachable!(),
        (Some(_), FillRule::NonZero, None) => ctx.content.fill_nonzero(),
        (Some(_), FillRule::EvenOdd, None) => ctx.content.fill_even_odd(),
        (None, _, Some(_)) => ctx.content.stroke(),
        (Some(_), FillRule::NonZero, Some(_)) => ctx.content.fill_nonzero_and_stroke(),
        (Some(_), FillRule::EvenOdd, Some(_)) => ctx.content.fill_even_odd_and_stroke(),
    };

    Ok(())
}

/// Encode a curve into the content stream.
fn write_curve(ctx: &mut Builder, x: f32, y: f32, curve: &Curve) {
    for elem in &curve.0 {
        match elem {
            CurveItem::Move(p) => ctx.content.move_to(x + p.x.to_f32(), y + p.y.to_f32()),
            CurveItem::Line(p) => ctx.content.line_to(x + p.x.to_f32(), y + p.y.to_f32()),
            CurveItem::Cubic(p1, p2, p3) => ctx.content.cubic_to(
                x + p1.x.to_f32(),
                y + p1.y.to_f32(),
                x + p2.x.to_f32(),
                y + p2.y.to_f32(),
                x + p3.x.to_f32(),
                y + p3.y.to_f32(),
            ),
            CurveItem::Close => ctx.content.close_path(),
        };
    }
}

/// Encode a vector or raster image into the content stream.
fn write_image(
    ctx: &mut Builder,
    x: f32,
    y: f32,
    image: &Image,
    size: Size,
    span: Span,
) -> SourceResult<()> {
    let index = ctx.resources.images.insert(image.clone());
    ctx.resources.deferred_images.entry(index).or_insert_with(|| {
        let (image, color_space) =
            deferred_image(image.clone(), ctx.options.standards.pdfa);
        if let Some(color_space) = color_space {
            ctx.resources.colors.mark_as_used(color_space);
        }
        (image, span)
    });

    ctx.reset_opacities();

    let name = eco_format!("Im{index}");
    let w = size.x.to_f32();
    let h = size.y.to_f32();
    ctx.content.save_state_checked()?;
    ctx.content.transform([w, 0.0, 0.0, -h, x, y + h]);

    if let Some(alt) = image.alt() {
        if ctx.options.standards.pdfa && alt.len() > Str::PDFA_LIMIT {
            bail!(span, "the image's alt text is too long");
        }

        let mut image_span =
            ctx.content.begin_marked_content_with_properties(Name(b"Span"));
        let mut image_alt = image_span.properties();
        image_alt.pair(Name(b"Alt"), Str(alt.as_bytes()));
        image_alt.finish();
        image_span.finish();

        ctx.content.x_object(Name(name.as_bytes()));
        ctx.content.end_marked_content();
    } else {
        ctx.content.x_object(Name(name.as_bytes()));
    }

    ctx.content.restore_state();
    Ok(())
}

/// Save a link for later writing in the annotations dictionary.
fn write_link(ctx: &mut Builder, pos: Point, dest: &Destination, size: Size) {
    let mut min_x = Abs::inf();
    let mut min_y = Abs::inf();
    let mut max_x = -Abs::inf();
    let mut max_y = -Abs::inf();

    // Compute the bounding box of the transformed link.
    for point in [
        pos,
        pos + Point::with_x(size.x),
        pos + Point::with_y(size.y),
        pos + size.to_point(),
    ] {
        let t = point.transform(ctx.state.transform);
        min_x.set_min(t.x);
        min_y.set_min(t.y);
        max_x.set_max(t.x);
        max_y.set_max(t.y);
    }

    let x1 = min_x.to_f32();
    let x2 = max_x.to_f32();
    let y1 = max_y.to_f32();
    let y2 = min_y.to_f32();
    let rect = Rect::new(x1, y1, x2, y2);

    ctx.links.push((dest.clone(), rect));
}

fn to_pdf_line_cap(cap: LineCap) -> LineCapStyle {
    match cap {
        LineCap::Butt => LineCapStyle::ButtCap,
        LineCap::Round => LineCapStyle::RoundCap,
        LineCap::Square => LineCapStyle::ProjectingSquareCap,
    }
}

fn to_pdf_line_join(join: LineJoin) -> LineJoinStyle {
    match join {
        LineJoin::Miter => LineJoinStyle::MiterJoin,
        LineJoin::Round => LineJoinStyle::RoundJoin,
        LineJoin::Bevel => LineJoinStyle::BevelJoin,
    }
}

/// The error when there is a tofu glyph.
#[cold]
fn tofu(text: &TextItemView, glyph: &Glyph) -> SourceDiagnostic {
    error!(
        glyph.span.0,
        "the text {} could not be displayed with any font",
        text.glyph_text(glyph).repr(),
    )
}<|MERGE_RESOLUTION|>--- conflicted
+++ resolved
@@ -10,20 +10,6 @@
 };
 use pdf_writer::writers::PositionedItems;
 use pdf_writer::{Content, Finish, Name, Rect, Str};
-<<<<<<< HEAD
-use typst::diag::{bail, error, SourceDiagnostic, SourceResult};
-use typst::foundations::Repr;
-use typst::layout::{
-    Abs, Em, Frame, FrameItem, GroupItem, Point, Ratio, Size, Transform,
-};
-use typst::model::Destination;
-use typst::syntax::Span;
-use typst::text::color::should_outline;
-use typst::text::{Font, Glyph, TextItem, TextItemView};
-use typst::utils::{Deferred, Numeric, SliceExt};
-use typst::visualize::{
-    FillRule, FixedStroke, Geometry, Image, LineCap, LineJoin, Paint, Path, PathItem,
-=======
 use typst_library::diag::{bail, error, SourceDiagnostic, SourceResult};
 use typst_library::foundations::Repr;
 use typst_library::layout::{
@@ -34,7 +20,6 @@
 use typst_library::text::{Font, Glyph, TextItem, TextItemView};
 use typst_library::visualize::{
     Curve, CurveItem, FillRule, FixedStroke, Geometry, Image, LineCap, LineJoin, Paint,
->>>>>>> 8dce676d
     Shape,
 };
 use typst_syntax::Span;
