--- conflicted
+++ resolved
@@ -15,76 +15,6 @@
 
 /// Writes the actual patterns (tiling patterns) to the PDF.
 /// This is performed once after writing all pages.
-<<<<<<< HEAD
-pub(crate) fn write_patterns(ctx: &mut PdfContext) {
-    for PdfPattern { transform, pattern, content, resources } in ctx.pattern_map.items() {
-        let tiling = ctx.alloc.bump();
-        ctx.pattern_refs.push(tiling);
-
-        let mut tiling_pattern = ctx.pdf.tiling_pattern(tiling, content);
-        tiling_pattern
-            .tiling_type(TilingType::ConstantSpacing)
-            .paint_type(PaintType::Colored)
-            .bbox(Rect::new(
-                0.0,
-                0.0,
-                pattern.size().x.to_pt() as _,
-                pattern.size().y.to_pt() as _,
-            ))
-            .x_step((pattern.size().x + pattern.spacing().x).to_pt() as _)
-            .y_step((pattern.size().y + pattern.spacing().y).to_pt() as _);
-
-        let mut resources_map = tiling_pattern.resources();
-
-        resources_map.x_objects().pairs(
-            resources
-                .iter()
-                .filter(|(res, _)| res.is_x_object())
-                .map(|(res, ref_)| (res.name(), ctx.image_refs[*ref_])),
-        );
-
-        resources_map.fonts().pairs(
-            resources
-                .iter()
-                .filter(|(res, _)| res.is_font())
-                .map(|(res, ref_)| (res.name(), ctx.font_refs[*ref_])),
-        );
-
-        ctx.colors
-            .write_color_spaces(resources_map.color_spaces(), &mut ctx.alloc);
-
-        resources_map
-            .patterns()
-            .pairs(
-                resources
-                    .iter()
-                    .filter(|(res, _)| res.is_pattern())
-                    .map(|(res, ref_)| (res.name(), ctx.pattern_refs[*ref_])),
-            )
-            .pairs(
-                resources
-                    .iter()
-                    .filter(|(res, _)| res.is_gradient())
-                    .map(|(res, ref_)| (res.name(), ctx.gradient_refs[*ref_])),
-            );
-
-        resources_map.ext_g_states().pairs(
-            resources
-                .iter()
-                .filter(|(res, _)| res.is_ext_g_state())
-                .map(|(res, ref_)| (res.name(), ctx.ext_gs_refs[*ref_])),
-        );
-
-        resources_map.finish();
-        tiling_pattern
-            .matrix(transform_to_array(
-                transform
-                    .pre_concat(Transform::scale(Ratio::one(), -Ratio::one()))
-                    .post_concat(Transform::translate(Abs::zero(), pattern.spacing().y)),
-            ))
-            .filter(Filter::FlateDecode);
-    }
-=======
 pub fn write_patterns(
     context: &WithGlobalRefs,
 ) -> SourceResult<(PdfChunk, HashMap<PdfPattern, Ref>)> {
@@ -136,7 +66,6 @@
     })?;
 
     Ok((chunk, out))
->>>>>>> 737895d7
 }
 
 /// A pattern and its transform.
@@ -185,19 +114,13 @@
         None,
     )?;
 
-    let mut pdf_pattern = PdfPattern {
+    let pdf_pattern = PdfPattern {
         transform,
         pattern: pattern.clone(),
         content: content.content.wait().clone(),
     };
 
-<<<<<<< HEAD
-    pdf_pattern.resources.sort();
-
-    ctx.parent.pattern_map.insert(pdf_pattern)
-=======
     Ok(patterns.remapper.insert(pdf_pattern))
->>>>>>> 737895d7
 }
 
 impl PaintEncode for Pattern {
